"""
This module provides routines for setting up and running signal processing
chains on waveform data.
"""

from __future__ import annotations

import ast
import importlib
import itertools as it
import logging
import re
import time
import traceback
from abc import ABCMeta, abstractmethod
from collections.abc import Collection, MutableMapping
from copy import deepcopy
from dataclasses import dataclass
from numbers import Real
from typing import Any

import lgdo
import numpy as np
from lgdo import LGDO, lh5
from numba import guvectorize, vectorize
from pint import Quantity, Unit
from yaml import dump, safe_load

from .errors import DSPFatal, ProcessingChainError
from .processors.round_to_nearest import round_to_nearest
from .units import unit_registry as ureg
from .utils import ProcChainVarBase
from .utils import numba_defaults_kwargs as nb_kwargs

log = logging.getLogger("dspeed")
sto = lh5.LH5Store()

# Filler value for variables to be automatically deduced later
auto = "auto"

# Map from ast interpreter operations to functions to call and format string
ast_ops_dict = {
    ast.Add: (np.add, "{}+{}"),
    ast.Sub: (np.subtract, "{}-{}"),
    ast.Mult: (np.multiply, "{}*{}"),
    ast.Div: (np.divide, "{}/{}"),
    ast.FloorDiv: (np.floor_divide, "{}//{}"),
    ast.USub: (np.negative, "-{}"),
    ast.Eq: (np.equal, "{}=={}"),
    ast.NotEq: (np.not_equal, "{}!={}"),
    ast.Lt: (np.less, "{}<{}"),
    ast.LtE: (np.less_equal, "{}<={}"),
    ast.Gt: (np.greater, "{}>{}"),
    ast.GtE: (np.greater_equal, "{}>={}"),
}


# helper function to tell if an object is found in the unit registry
def is_in_pint(unit):
    return isinstance(unit, (Unit, Quantity)) or (unit and unit in ureg)


@dataclass
class CoordinateGrid:
    """Helper class that describes a system of units, consisting of a period
    and offset.

    `period` is a unitted :class:`pint.Quantity`, `offset` is a scalar in units
    of `period`, a :class:`pint.Unit` or a :class:`ProcChainVar`. In the last
    case, a :class:`ProcChainVar` variable is used to store a different offset
    for each event.
    """

    period: Quantity | Unit | str
    offset: Quantity | ProcChainVar | Real = 0

    def __post_init__(self) -> None:
        # Copy constructor and conversions
        if isinstance(self.period, CoordinateGrid):
            self.offset = self.period.offset
            self.period = self.period.period
        elif isinstance(self.period, ProcChainVar):
            if self.period.grid in (None, auto):
                raise ProcessingChainError(
                    f"{self.period} does not have an assigned coordinate grid"
                )
            self.offset = self.period.offset
            self.period = self.period.period
        elif isinstance(self.period, Collection) and not isinstance(self.period, str):
            self.period, self.offset = self.period

        if isinstance(self.period, str):
            self.period = Quantity(1.0, self.period)
        elif isinstance(self.period, Unit):
            self.period *= 1  # make Quantity

        if isinstance(self.offset, Real):
            self.offset = self.offset * self.period
        assert isinstance(self.period, Quantity) and isinstance(
            self.offset, (Quantity, ProcChainVar)
        )

    def __eq__(self, other: CoordinateGrid) -> bool:
        """True if values are equal; if offset is a variable, compares reference"""
        return self.period == other.period and (
            self.offset is other.offset
            if isinstance(self.offset, ProcChainVar)
            else self.offset == other.offset
        )

    def unit_str(self) -> str:
        string = format(self.period.u, "~")
        if string == "":
            string = str(self.period.u)
        return string

    def get_period(self, unit: str | Unit) -> float:
        if isinstance(unit, str):
            unit = ureg.Quantity(unit)
        return float(self.period / unit)

    def get_offset(self, unit: str | Unit = None) -> float:
        """Get the offset (convert)ed to unit. If `unit` is ``None`` use period."""
        if unit is None:
            unit = self.period
        elif isinstance(unit, str):
            unit = ureg.Quantity(unit)

        if isinstance(self.offset, ProcChainVar):
            return self.offset.get_buffer(CoordinateGrid(unit))
        else:
            return float(self.offset / unit)

    def __str__(self) -> str:
        offset = (
            self.offset.name
            if isinstance(self.offset, ProcChainVar)
            else str(self.offset)
        )
        return f"({str(self.period)},{offset})"


class ProcChainVar(ProcChainVarBase):
    """Helper data class with buffer and information for internal variables in
    :class:`ProcessingChain`.

    Members can be set to ``auto`` to attempt to deduce these when adding this
    variable to a processor for the first time.
    """

    def __init__(
        self,
        proc_chain: ProcessingChain,
        name: str,
        shape: int | tuple[int, ...] = auto,
        dtype: np.dtype = auto,
        grid: CoordinateGrid = auto,
        unit: str | Unit = auto,
        is_coord: bool = auto,
        vector_len: str | ProcChainVar = None,
        is_const: bool = False,
    ) -> None:
        """
        Parameters
        ----------
        proc_chain
            :class:`ProcessingChain` that contains this variable.
        name
            Name of variable used to look it up.
        shape
            Shape of variable, without `buffer_len` dimension.
        dtype
            Data type of variable.
        grid
            Coordinate grid associated with variable. This contains the
            period and offset of the variable. For variables where
            is_coord is True, use this to perform unit conversions.
        unit
            Unit associated with variable during I/O.
        is_coord
            If ``True``, variable represents an array index and can be converted
            into a unitted number using grid.
        vector_len
            For VectorOfVector variables, this points to the variable used
            to represent the length of each vector
        is_const
            If ``True``, variable is a constant. Variable will be set before
            executing, and will not be recomputed. Does not have outer
            dimension of size _block_width
        """
        assert isinstance(proc_chain, ProcessingChain) and isinstance(name, str)
        self.proc_chain = proc_chain
        self.name = name

        # ndarray containing data buffer of size block_width x shape
        # list of ndarrays in different coordinate systems if is_coord is true
        self._buffer: list | np.ndarray = None

        self.shape = shape
        self.dtype = dtype
        self.grid = grid
        self.unit = unit
        self.is_coord = is_coord
        self.vector_len = vector_len
        self.is_const = is_const

        log.debug(f"added variable: {self.description()}")

    # Use this to enforce type constraints and perform conversions
    def __setattr__(self, name: str, value: Any) -> None:
        if value is auto:
            pass

        elif name == "shape":
            if hasattr(value, "__iter__"):
                value = tuple(value)
            else:
                value = (int(value),)
            value = tuple(value)
            assert all(isinstance(d, int) for d in value)

        elif name == "dtype" and not isinstance(value, np.dtype):
            value = np.dtype(value)

        elif (
            name == "grid"
            and not isinstance(value, CoordinateGrid)
            and value is not None
        ):
            if isinstance(value, str):
                value = CoordinateGrid(value, 0)
            elif isinstance(value, Collection):
                value = CoordinateGrid(*value)
            else:
                value = CoordinateGrid(value, 0)

        elif name == "unit" and value is not None:
            value = value

        elif name == "is_coord":
            value = bool(value)

        elif name == "vector_len" and value is not None:
            if not isinstance(value, ProcChainVar):
                value = self.proc_chain.get_variable(value)
            value.update_auto(
                shape=(),
                grid=None,
                unit=None,
                is_coord=False,
            )

        super().__setattr__(name, value)

    def _make_buffer(self) -> np.ndarray:
        shape = (
            self.shape
            if self.is_const
            else (self.proc_chain._block_width,) + self.shape
        )
        len = np.prod(shape)
        # Flattened array, with padding to allow memory alignment
        buf = np.zeros(len + 64 // self.dtype.itemsize, dtype=self.dtype)
        # offset to ensure memory alignment
        offset = (64 - buf.ctypes.data) % 64 // self.dtype.itemsize
        return buf[offset : offset + len].reshape(shape)

    def get_buffer(self, unit: str | Unit = None) -> np.ndarray:
        # If buffer needs to be created, do so now
        if self._buffer is None:
            if self.shape is auto:
                raise ProcessingChainError(f"cannot deduce shape of {self.name}")
            if self.dtype is auto:
                raise ProcessingChainError(f"cannot deduce dtype of {self.name}")
            self._buffer = self._make_buffer()

        # if no unit is given, use the native unit/coordinate grid
        if unit is None:
            unit = self.grid if self.is_coord else self.unit
        if not isinstance(unit, CoordinateGrid) and is_in_pint(unit):
            unit = CoordinateGrid(unit)

        if isinstance(self._buffer, np.ndarray):
            if self.is_coord is True:
                if isinstance(self.grid, CoordinateGrid):
                    pass
                elif unit is not None:
                    self.grid = CoordinateGrid(unit)

            if not (isinstance(unit, CoordinateGrid) or is_in_pint(unit)):
                # buffer cannot be converted so return
                return self._buffer
            else:
                # buffer can be converted, so make it a list of buffers
                self._buffer = [(self._buffer, unit)]

        if not isinstance(unit, CoordinateGrid) and not is_in_pint(unit):
            return self._buffer[0][0]

        # check if coordinate conversion has been done already
        for buff, buf_u in self._buffer:
            if buf_u == unit:
                return buff

        # If we get this far, add conversion processor to ProcChain and add new buffer to _buffer
        conversion_manager = UnitConversionManager(self, unit)
        self._buffer.append((conversion_manager.out_buffer, unit))
        self.proc_chain._proc_managers.append(conversion_manager)
        log.debug(f"added conversion: {conversion_manager}")
        return conversion_manager.out_buffer

    @property
    def buffer(self):
        return self.get_buffer()

    @property
    def period(self):
        return self.grid.period if self.grid else None

    @property
    def offset(self):
        return self.grid.offset if self.grid else None

    def description(self) -> str:
        return (
            f"{self.name}(shape: {self.shape}, "
            f"dtype: {self.dtype}, grid: {self.grid}, "
            f"unit: {self.unit}, is_coord: {self.is_coord})"
        )

    def update_auto(
        self,
        shape: int | tuple[int, ...] = auto,
        dtype: np.dtype = auto,
        grid: CoordinateGrid = auto,
        unit: str | Unit = auto,
        is_coord: bool = auto,
        period: period = None,
        offset: offset = 0,
        vector_len: str | ProcChainVar = None,
    ) -> None:
        """Update any variables set to ``auto``; leave the others alone. Emit a
        message only if anything was updated.
        """
        updated = False

        # Construct coordinate grid from period/offset if given
        if grid is auto and period is not None:
            if isinstance(offset, str):
                offset = self.get_variable(offset, expr_only=True)
            grid = CoordinateGrid(period, offset)

        if self.shape is auto and shape is not auto:
            self.shape = shape
            updated = True
        if self.dtype is auto and dtype is not auto:
            self.dtype = dtype
            updated = True
        if self.grid is auto and grid is not auto:
            self.grid = grid
            updated = True
        if self.unit is auto and unit is not auto:
            self.unit = unit
            updated = True
        if self.is_coord is auto and is_coord is not auto:
            self.is_coord = is_coord
            updated = True
        if self.vector_len is None and vector_len is not None:
            self.vector_len = vector_len
        if updated:
            log.debug(f"updated variable: {self.description()}")

    def __str__(self) -> str:
        return self.name


class ProcessingChain:
    """A class to efficiently perform a sequence of digital signal processing (DSP) transforms.

    It contains a list of DSP functions and a set of constant values and named
    variables contained in fixed memory locations. When executing the
    :class:`ProcessingChain`, processors will act on the internal memory
    without allocating new memory in the process. Furthermore, the memory is
    allocated in blocks, enabling vectorized processing of many entries at
    once. To set up a :class:`ProcessingChain`, use the following methods:

    - :meth:`.link_input_buffer` bind a named variable to an external NumPy
      array to read data from
    - :meth:`.add_processor` add a dsp function and bind its inputs to a set of
      named variables and constant values
    - :meth:`.link_output_buffer` bind a named variable to an external NumPy
      array to write data into

    When calling these methods, the :class:`ProcessingChain` class will use
    available information to allocate buffers to the correct sizes and data
    types. For this reason, transforms will ideally implement the
    :class:`numpy.ufunc` class, enabling broadcasting of array dimensions. If
    not enough information is available to correctly allocate memory, it can be
    provided through the named variable strings or by calling add_vector or
    add_scalar.
    """

    def __init__(self, block_width: int = 8, buffer_len: int = None) -> None:
        """
        Parameters
        ----------
        block_width
            number of entries to simultaneously process.
        buffer_len
            length of input and output buffers. Should be a multiple of
            `block_width`.
        """
        # Dictionary from name to scratch data buffers as ProcChainVar
        self._vars_dict = {}
        # list of processors with variables they are called on
        self._proc_managers = []
        # lists of I/O managers that handle copying data to/from external memory buffers
        self._input_managers = []
        self._output_managers = []

        self._block_width = block_width
        self._buffer_len = buffer_len

    def add_variable(
        self,
        name: str,
        dtype: np.dtype | str = auto,
        shape: int | tuple[int, ...] = auto,
        grid: CoordinateGrid = auto,
        unit: str | Unit = auto,
        is_coord: bool = auto,
        period: CoordinateGrid.period = None,
        offset: CoordinateGrid.offset = 0,
        vector_len: str | ProcChainVar = None,
    ) -> ProcChainVar:
        """Add a named variable containing a block of values or arrays.

        Parameters
        ----------
        name
            name of variable.
        dtype
            default is ``None``, meaning `dtype` will be deduced later, if
            possible.
        shape
            length or shape tuple of element. Default is ``None``, meaning length
            will be deduced later, if possible.
        grid
            for variable, containing period and offset.
        unit
            unit of variable.
        period
            unit with period of waveform associated with object. Do not use if
            `grid` is provided.
        offset
            unit with offset of waveform associated with object. Requires a
            `period` to be provided.
        is_coord
            if ``True``, transform value based on `period` and `offset`.
        """
        self._validate_name(name, raise_exception=True)
        if name in self._vars_dict:
            raise ProcessingChainError(name + " is already in variable list")

        # Construct coordinate grid from period/offset if given
        if grid is auto and period is not None:
            if isinstance(offset, str):
                offset = self.get_variable(offset, expr_only=True)
            grid = CoordinateGrid(period, offset)

        var = ProcChainVar(
            self,
            name,
            shape=shape,
            dtype=dtype,
            grid=grid,
            unit=unit,
            is_coord=is_coord,
            vector_len=vector_len,
        )
        self._vars_dict[name] = var
        return var

    def set_constant(
        self,
        varname: str,
        val: np.ndarray | Real | Quantity,
        dtype: str | np.dtype = None,
        unit: str | Unit | Quantity = None,
    ) -> ProcChainVar:
        """Make a variable act as a constant and set it to val.

        Parameters
        ----------
        varname
            name of internal variable to set. If it does not exist, create
            it; otherwise, set existing variable to be constant
        val
            value of constant
        dtype
            dtype of constant
        unit
            unit of constant
        """

        param = self.get_variable(varname)
        assert param.is_const or param._buffer is None
        param.is_const = True

        if isinstance(val, Quantity):
            unit = val.unit
            val = val.magnitude

        val = np.array(val, dtype=dtype)

        param.update_auto(shape=val.shape, dtype=val.dtype, unit=unit, is_coord=False)
        np.copyto(param.get_buffer(), val, casting="unsafe")
        log.debug(f"set constant: {param.description()} = {val}")
        return param

    def link_input_buffer(
        self, varname: str, buff: np.ndarray | LGDO = None
    ) -> np.ndarray | LGDO:
        """Link an input buffer to a variable.

        Parameters
        ----------
        varname
            name of internal variable to copy into buffer at the end
            of processor execution. If variable does not yet exist, it will
            be created with a similar shape to the provided buffer.
        buff
            object to use as input buffer. If ``None``, create a new buffer
            with a similar shape to the variable.

        Returns
        -------
        buffer
            `buff` or newly allocated input buffer.
        """
        self._validate_name(varname, raise_exception=True)
        var = self.get_variable(varname, expr_only=True)
        if var is None:
            var = self.add_variable(varname)

        if not isinstance(var, ProcChainVar):
            raise ProcessingChainError(
                "Must link an input buffer to a processing chain variable"
            )

        # Create input buffer that will be linked and returned if none exists
        if buff is None:
            dtype = var.get_buffer().dtype

            if var is None:
                raise ProcessingChainError(
                    f"{varname} does not exist and no buffer was provided"
                )
            elif (
                isinstance(var.grid, CoordinateGrid)
                and len(var.shape) == 1
                and not var.is_coord
            ):
                buff = lgdo.WaveformTable(
                    size=self._buffer_len, wf_len=var.shape[0], dtype=dtype
                )
            elif len(var.shape) == 0:
                buff = lgdo.Array(shape=(self._buffer_len), dtype=dtype)
            elif var.vector_len is not None:
                buff = lgdo.VectorOfVectors(
                    shape_guess=(self._buffer_len, *var.shape), dtype=dtype
                )
            elif len(var.shape) > 0:
                buff = lgdo.ArrayOfEqualSizedArrays(
                    shape=(self._buffer_len, *var.shape), dtype=dtype
                )
            else:
                buff = np.ndarray((self._buffer_len,) + var.shape, dtype)

        # Add the buffer to the input buffers list
        if isinstance(buff, np.ndarray):
            out_man = NumpyIOManager(buff, var)
        elif isinstance(buff, lgdo.ArrayOfEqualSizedArrays):
            out_man = LGDOArrayOfEqualSizedArraysIOManager(buff, var)
        elif isinstance(buff, lgdo.VectorOfVectors):
            out_man = LGDOVectorOfVectorsIOManager(buff, var)
        elif isinstance(buff, lgdo.Array):
            out_man = LGDOArrayIOManager(buff, var)
        elif isinstance(buff, lgdo.WaveformTable):
            out_man = LGDOWaveformIOManager(buff, var)
        else:
            raise ProcessingChainError(
                "Could not link input buffer of unknown type", str(buff)
            )

        log.debug(f"added input buffer: {out_man}")
        self._input_managers.append(out_man)

        return buff

    def link_output_buffer(
        self, varname: str, buff: np.ndarray | LGDO = None
    ) -> np.ndarray | LGDO:
        """Link an output buffer to a variable.

        Parameters
        ----------
        varname
            name of internal variable to copy into buffer at the end of
            processor execution. If variable does not yet exist, it will be
            created with a similar shape to the provided buffer.
        buff
            object to use as output buffer. If ``None``, create a new buffer
            with a similar shape to the variable.

        Returns
        -------
        buffer
            `buff` or newly allocated output buffer.
        """
        self._validate_name(varname, raise_exception=True)
        var = self.get_variable(varname, expr_only=True)
        if var is None:
            var = self.add_variable(varname)

        if not isinstance(var, ProcChainVar):
            raise ProcessingChainError(
                "must link an output buffer to a processing chain variable"
            )

        # Create output buffer that will be linked and returned if none exists
        if buff is None:
            dtype = var.get_buffer().dtype

            if var is None:
                raise ProcessingChainError(
                    varname + " does not exist and no buffer was provided"
                )
            elif (
                isinstance(var.grid, CoordinateGrid)
                and len(var.shape) == 1
                and not var.is_coord
            ):
                buff = lgdo.WaveformTable(
                    size=self._buffer_len, wf_len=var.shape[0], dtype=dtype
                )
            elif len(var.shape) == 0:
                buff = lgdo.Array(shape=(self._buffer_len), dtype=dtype)
            elif var.vector_len is not None:
                buff = lgdo.VectorOfVectors(
                    shape_guess=(self._buffer_len, *var.shape), dtype=dtype
                )
            elif len(var.shape) > 0:
                buff = lgdo.ArrayOfEqualSizedArrays(
                    shape=(self._buffer_len, *var.shape), dtype=dtype
                )
            else:
                buff = np.ndarray((self._buffer_len,) + var.shape, dtype)

        # Add the buffer to the output buffers list
        if isinstance(buff, np.ndarray):
            out_man = NumpyIOManager(buff, var)
        elif isinstance(buff, lgdo.ArrayOfEqualSizedArrays):
            out_man = LGDOArrayOfEqualSizedArraysIOManager(buff, var)
        elif isinstance(buff, lgdo.VectorOfVectors):
            out_man = LGDOVectorOfVectorsIOManager(buff, var)
        elif isinstance(buff, lgdo.Array):
            out_man = LGDOArrayIOManager(buff, var)
        elif isinstance(buff, lgdo.WaveformTable):
            out_man = LGDOWaveformIOManager(buff, var)
        else:
            raise ProcessingChainError(
                "could not link output buffer of unknown type", str(buff)
            )

        log.debug(f"added output buffer: {out_man}")
        self._output_managers.append(out_man)

        return buff

    def add_processor(
        self,
        func: np.ufunc,
        *args,
        signature: str = None,
        types: list[str] = None,
        coord_grid: tuple | str = None,
    ) -> None:
        """Make a list of parameters from `*args`. Replace any strings in the
        list with NumPy objects from `vars_dict`, where able.
        """
        params = []
        kw_params = {}
        for _, param in enumerate(args):
            if isinstance(param, str):
                param = self.get_variable(param)
            if isinstance(param, MutableMapping):
                kw_params.update(param)
            else:
                params.append(param)

        if coord_grid is not None:
            coord_grid = CoordinateGrid(coord_grid)

        proc_man = ProcessorManager(
            self, func, params, kw_params, signature, types, coord_grid
        )
        self._proc_managers.append(proc_man)
        log.debug(f"added processor: {proc_man}")

    def execute(self, start: int = 0, stop: int = None) -> None:
        """Execute the dsp chain on the entire input/output buffers."""
        if stop is None:
            stop = self._buffer_len
        for i in range(start, stop, self._block_width):
            self._execute_procs(i, min(i + self._block_width, stop))

    def get_variable(
        self, expr: str, get_names_only: bool = False, expr_only: bool = False
    ) -> Any:
        r"""Parse string `expr` into a NumPy array or value, using the following
        syntax:

        - numeric values are parsed into ``int``\ s or ``float``\ s
        - units found in the :mod:`pint` package
        - other strings are parsed into variable names. If `get_names_only` is
          ``False``, fetch the internal buffer (creating it as needed). Else,
          return a string of the name
        - if a string is followed by ``(...)``, try parsing into one of the
          following expressions:

          - ``len(expr)``: return the length of the array found with `expr`
          - ``round(expr)``: return the value found with `expr` to the
            nearest integer
          - ``varname(shape, type)``: allocate a new buffer with the
            specified shape and type, using ``varname``. This is used if
            the automatic type and shape deduction for allocating variables
            fails

        - Unary and binary operators :obj:`+`, :obj:`-`, :obj:`*`, :obj:`/`,
          :obj:`//` are available. If a variable name is included in the
          expression, a processor will be added to the
          :class:`ProcessingChain` and a new buffer allocated to store the
          output
        - ``varname[slice]``: return the variable with a slice applied. Slice
          values can be ``float``\ s, and will have round applied to them
        - ``keyword = expr``: return a ``dict`` with a single element
          pointing from keyword to the parsed `expr`. This is used for
          `kwargs`. If `expr_only` is ``True``, raise an exception if we see
          this.

        If `get_names_only` is set to ``True``, do not fetch or allocate new
        arrays, instead return a list of variable names found in the expression.
        """
        names = []
        try:
            stmt = ast.parse(expr).body[0]
            var = self._parse_expr(stmt.value, expr, get_names_only, names)
        except Exception as e:
            raise ProcessingChainError("Could not parse expression:\n  " + expr) from e

        # Check if this is an arg (i.e. expr) or kwarg (i.e. assign)
        if not get_names_only:
            if isinstance(stmt, ast.Expr):
                return var
            elif isinstance(stmt, ast.Assign) and len(stmt.targets) == 1:
                if expr_only:
                    raise ProcessingChainError(
                        "kwarg assignment is not allowed in this context\n  " + expr
                    )
                return {stmt.targets[0].id: var}
            else:
                raise ProcessingChainError("Could not parse expression:\n  " + expr)
        else:
            return names

    def _parse_expr(
        self, node: Any, expr: str, dry_run: bool, var_name_list: list[str]
    ) -> Any:
        """
        Helper function for :meth:`ProcessingChain.get_variable` that
        recursively evaluates the AST tree. Whenever we encounter a variable
        name, add it to `var_name_list` (which should begin as an empty list).
        Only add new variables and processors to the chain if `dry_run` is
        ``True``. Based on `this Stackoverflow
        answer <https://stackoverflow.com/a/9558001>`_.
        """
        if node is None:
            return None

        elif isinstance(node, ast.List):
            npparr = np.array(
                ast.literal_eval(expr[node.col_offset : node.end_col_offset])
            )
            if len(npparr.shape) == 1:
                return npparr
            else:
                raise ProcessingChainError("only 1D arrays are supported: " + expr)

        elif isinstance(node, ast.Constant):
            return node.value

        # look for name in variable dictionary
        elif isinstance(node, ast.Name):
            # check if it is a unit
            if node.id in ureg:
                return ureg(node.id)

            # check if it is a variable
            var_name_list.append(node.id)
            if dry_run:
                return None

            val = self._vars_dict.get(node.id, None)
            if val is None:
                val = self.add_variable(node.id)
            return val

        # define binary operators (+,-,*,/)
        elif isinstance(node, ast.BinOp):
            lhs = self._parse_expr(node.left, expr, dry_run, var_name_list)
            rhs = self._parse_expr(node.right, expr, dry_run, var_name_list)
            if rhs is None or lhs is None:
                return None
            op, op_form = ast_ops_dict[type(node.op)]

            if not (isinstance(lhs, ProcChainVar) or isinstance(rhs, ProcChainVar)):
                ret = op(lhs, rhs)
                if isinstance(ret, Quantity) and ureg.is_compatible_with(
                    ret.u, ureg.dimensionless
                ):
                    ret = ret.to(ureg.dimensionless).magnitude
                return ret

            name = "(" + op_form.format(str(lhs), str(rhs)) + ")"
            if isinstance(lhs, ProcChainVar) and isinstance(rhs, ProcChainVar):
                if is_in_pint(lhs.unit) and is_in_pint(rhs.unit):
                    unit = op(Quantity(lhs.unit), Quantity(rhs.unit)).u
                    if unit == ureg.dimensionless:
                        unit = None
                elif lhs.unit is not None and rhs.unit is not None:
                    if type(node.op) in (ast.Mult, ast.Div, ast.FloorDiv):
                        unit = op_form.format(str(lhs.unit), str(rhs.unit))
                    else:
                        unit = str(lhs.unit)
                elif lhs.unit is not None:
                    unit = lhs.unit
                else:
                    unit = rhs.unit
                # If both vars are coordinates, this is probably not a coord.
                # If one var is a coord, this is probably a coord
                out = ProcChainVar(
                    self,
                    name,
                    grid=None if lhs.is_coord and rhs.is_coord else auto,
                    is_coord=(
                        False if lhs.is_coord is True and rhs.is_coord is True else auto
                    ),
                    unit=unit,
                )
            elif isinstance(lhs, ProcChainVar):
                out = ProcChainVar(
                    self,
                    name,
                    unit=lhs.unit,
                    is_coord=lhs.is_coord,
                )
            else:
                out = ProcChainVar(
                    self,
                    name,
                    unit=rhs.unit,
                    is_coord=rhs.is_coord,
                )

            proc_man = ProcessorManager(self, op, [lhs, rhs, out])
            self._proc_managers.append(proc_man)
            log.debug(f"added processor: {proc_man}")
            return out

        # define unary operators (-)
        elif isinstance(node, ast.UnaryOp):
            operand = self._parse_expr(node.operand, expr, dry_run, var_name_list)
            if operand is None:
                return None
            op, op_form = ast_ops_dict[type(node.op)]
            name = "(" + op_form.format(str(operand)) + ")"

            if isinstance(operand, ProcChainVar):
                out = ProcChainVar(
                    self,
                    name,
                    operand.shape,
                    operand.dtype,
                    operand.grid,
                    operand.unit,
                    operand.is_coord,
                )
                proc_man = ProcessorManager(self, op, [operand, out])
                self._proc_managers.append(proc_man)
                log.debug(f"added processor: {proc_man}")
            else:
                out = op(operand)

            return out

        # define comparison operators (<, <=, >, >=, ==, !=)
        elif isinstance(node, ast.Compare):
            lhs = self._parse_expr(node.left, expr, dry_run, var_name_list)
            if len(node.comparators) != 1:
                raise ProcessingChainError("Compound comparisons are not supported.")
            rhs = self._parse_expr(node.comparators[0], expr, dry_run, var_name_list)
            if rhs is None or lhs is None:
                return None
            op, op_form = ast_ops_dict[type(node.ops[0])]

            if not (isinstance(lhs, ProcChainVar) or isinstance(rhs, ProcChainVar)):
                ret = op(lhs, rhs)
                if isinstance(ret, Quantity) and ureg.is_compatible_with(
                    ret.u, ureg.dimensionless
                ):
                    ret = ret.to(ureg.dimensionless).magnitude
                return ret

            name = "(" + op_form.format(str(lhs), str(rhs)) + ")"
            if isinstance(lhs, ProcChainVar) and isinstance(rhs, ProcChainVar):
                if is_in_pint(lhs.unit) and is_in_pint(rhs.unit):
                    unit = op(Quantity(lhs.unit), Quantity(rhs.unit)).u
                    if unit == ureg.dimensionless:
                        unit = None
                elif lhs.unit is not None and rhs.unit is not None:
                    if type(node.op) in (ast.Mult, ast.Div, ast.FloorDiv):
                        unit = op_form.format(str(lhs.unit), str(rhs.unit))
                    else:
                        unit = str(lhs.unit)
                elif lhs.unit is not None:
                    unit = lhs.unit
                else:
                    unit = rhs.unit
                # If both vars are coordinates, this is probably not a coord.
                # If one var is a coord, this is probably a coord
                out = ProcChainVar(
                    self,
                    name,
                    grid=None if lhs.is_coord and rhs.is_coord else auto,
                    is_coord=(
                        False if lhs.is_coord is True and rhs.is_coord is True else auto
                    ),
                    unit=unit,
                )
            elif isinstance(lhs, ProcChainVar):
                out = ProcChainVar(
                    self,
                    name,
                    unit=lhs.unit,
                    is_coord=lhs.is_coord,
                )
            else:
                out = ProcChainVar(
                    self,
                    name,
                    unit=rhs.unit,
                    is_coord=rhs.is_coord,
                )

            proc_man = ProcessorManager(self, op, [lhs, rhs, out])
            self._proc_managers.append(proc_man)
            log.debug(f"added processor: {proc_man}")
            return out

        elif isinstance(node, ast.Subscript):
            val = self._parse_expr(node.value, expr, dry_run, var_name_list)
            if val is None:
                return None
            if not isinstance(val, ProcChainVar) or not len(val.shape) > 0:
                raise ProcessingChainError("Cannot apply subscript to", node.value)

            def get_index(slice_value):
                ret = self._parse_expr(slice_value, expr, dry_run, var_name_list)
                if ret is None:
                    return ret
                if isinstance(ret, Quantity):
                    ret = float(ret / val.period)
                if isinstance(ret, Real):
                    round_ret = int(round(ret))
                    if abs(ret - round_ret) > 0.0001:
                        log.warning(
                            f"slice value {slice_value} is non-integer. Rounding to {round_ret}"
                        )
                    return round_ret
                return int(ret)

            if isinstance(node.slice, ast.Constant):
                index = get_index(node.slice)
                out_buf = val.buffer[..., index]
                out_name = f"{str(val)}[{index}]"
                out_grid = val.grid if val.is_coord else None

            elif isinstance(node.slice, ast.Slice):
                sl = slice(
                    get_index(node.slice.lower),
                    get_index(node.slice.upper),
                    get_index(node.slice.step),
                )
                out_buf = val.buffer[..., sl]
                out_name = "{}[{}:{}{}]".format(
                    str(val),
                    "" if sl.start is None else str(sl.start),
                    "" if sl.stop is None else str(sl.stop),
                    "" if sl.step is None else ":" + str(sl.step),
                )

                if val.grid is None:
                    out_grid = None
                else:
                    pd = val.period
                    if sl.step is not None:
                        pd *= sl.step

                    off = val.offset
                    if sl.start is not None and sl.start > 0:
                        start = sl.start * val.period
                        if isinstance(off, ProcChainVar):
                            new_off = ProcChainVar(
                                self, name=f"({str(off)}+{str(start)})", is_coord=True
                            )
                            proc_man = ProcessorManager(
                                self, np.add, [off, start, new_off]
                            )
                            self._proc_managers.append(proc_man)
                            log.debug(f"added processor: {proc_man}")
                            off = new_off
                        else:
                            off += start
                    out_grid = CoordinateGrid(pd, off)

            elif isinstance(node.slice, ast.ExtSlice):
                # TODO: implement this...
                raise ProcessingChainError("ExtSlice still isn't implemented...")

            # Create our return variable and set the buffer to the slice
            out = ProcChainVar(
                self,
                out_name,
                shape=out_buf.shape[1:],
                dtype=out_buf.dtype,
                grid=out_grid,
                unit=val.unit,
                is_coord=val.is_coord,
            )
            out._buffer = [(out_buf, val._buffer[0][1])] if out.is_coord else out_buf
            return out

        # for name.attribute
        elif isinstance(node, ast.Attribute):
            # If we are looking for an attribute of a module (e.g. np.pi)
            if node.value.id in self.module_list:
                mod = self.module_list[node.value.id]
                attr = getattr(mod, node.attr)
                if not isinstance(attr, Real):
                    raise ProcessingChainError(
                        f"Attribute {node.attr} from {node.value} is not"
                        f"an int or float..."
                    )
                return attr

            # Otherwise this is probably a ProcChainVar
            val = self._parse_expr(node.value, expr, dry_run, var_name_list)
            if val is None:
                return None
            return getattr(val, node.attr)

        # for func(args, kwargs)
        elif isinstance(node, ast.Call):
            func = self.func_list.get(node.func.id, None)
            args = [
                self._parse_expr(arg, expr, dry_run, var_name_list) for arg in node.args
            ]
            kwargs = {
                kwarg.arg: self._parse_expr(kwarg.value, expr, dry_run, var_name_list)
                for kwarg in node.keywords
            }
            if func is not None:
                return func(*args, **kwargs) if not dry_run else None
            elif self._validate_name(node.func.id):
                var_name = node.func.id
                var_name_list.append(var_name)
                if var_name in self._vars_dict:
                    var = self._vars_dict[var_name]
                    var.update_auto(*args, **kwargs)
                    return self._vars_dict[var_name]
                elif not dry_run:
                    return self.add_variable(var_name, *args, **kwargs)
                else:
                    return None

            else:
                raise ProcessingChainError(
                    f"do not recognize call to {func} with arguments "
                    f"{[str(arg.__dict__) for arg in node.args]}"
                )

        raise ProcessingChainError(f"cannot parse AST nodes of type {node.__dict__}")

    def _validate_name(self, name: str, raise_exception: bool = False) -> bool:
        """Check that name is alphanumeric, and not an already used keyword"""
        isgood = (
            re.match(r"\A\w+$", name)
            and name not in self.func_list
            and name not in ureg
            and name not in self.module_list
        )
        if raise_exception and not isgood:
            raise ProcessingChainError(f"{name} is not a valid variable name")
        return isgood

    def _execute_procs(self, begin: int, end: int) -> str:
        """Copy from input buffers to variables, call all the processors on
        their paired arg tuples, copy from variables to list of output buffers.
        """
        # Copy input buffers into proc chain buffers
        for in_man in self._input_managers:
            in_man.read(begin, end)

        # Loop through processors and run each one
        for proc_man in self._proc_managers:
            try:
                proc_man.execute()
            except DSPFatal as e:
                e.processor = str(proc_man)
                e.wf_range = (begin, end)
                raise e

        # copy from processing chain buffers into output buffers
        for out_man in self._output_managers:
            out_man.write(begin, end)

    def __str__(self) -> str:
        return (
            "Input variables:\n  "
            + "\n  ".join([str(in_man) for in_man in self._input_managers])
            + "\nProcessors:\n  "
            + "\n  ".join([str(proc_man) for proc_man in self._proc_managers])
            + "\nOutput variables:\n  "
            + "\n  ".join([str(out_man) for out_man in self._output_managers])
        )

    # Define functions that can be parsed by get_variable
    # Get length of ProcChainVar
    def _length(var: ProcChainVar) -> int:  # noqa: N805
        if var is None:
            return None
        if not isinstance(var, ProcChainVar):
            raise ProcessingChainError(f"cannot call len() on {var}")
        if not len(var.buffer.shape) == 2:
            raise ProcessingChainError(f"{var} has wrong number of dims")
        if var.vector_len is None:
            return var.buffer.shape[1]
        else:
            return var.vector_len

    def get_timing(self) -> dict[str, float]:
        """Get the timing of each processor in the processing chain."""
        return {str(proc): proc.time_total for proc in self._proc_managers}

    # round value
    def _round(
        var: ProcChainVar | Quantity,  # noqa: N805
        to_nearest: Real | Unit | Quantity | CoordinateGrid = 1,
        dtype: str = None,
    ) -> float | Quantity | ProcChainVar:
        """Round a variable or value to nearest multiple of `to_nearest`.
        If var is a ProcChainVar, and to_nearest is a Unit or Quantity, return
        a new ProcChainVar with a period of to_nearest, and the underlying
        values and offset rounded. If var is a ProcChainVar and to_nearest
        is an int or a float, keep the unit and just round the underlying
        value.

        Example usage:
        round(tp_0, wf.grid) - convert tp_0 to nearest array index of wf
        round(5*us, wf.period) - 5 us in wf clock ticks
        """

        if var is None:
            return None
        if not isinstance(var, ProcChainVar):
            return round(float(var / to_nearest)) * to_nearest
        else:
            name = f"round({var.name}, {to_nearest})"
            dtype = np.dtype(dtype) if dtype is not None else var.dtype
            if var.is_coord:
                if isinstance(to_nearest, Real):
                    grid = CoordinateGrid(var.grid.period * to_nearest, var.grid.offset)
                elif isinstance(to_nearest, (Unit, Quantity)):
                    grid = CoordinateGrid(to_nearest, var.grid.offset)
                else:
                    grid = to_nearest

                out = ProcChainVar(
                    var.proc_chain,
                    name,
                    var.shape,
                    dtype,
                    grid,
                    var.unit,
                    var.is_coord,
                )
                conversion_manager = UnitConversionManager(var, grid, round=True)
                out._buffer = conversion_manager.out_buffer
                var.proc_chain._proc_managers.append(conversion_manager)
                log.debug(f"added conversion: {conversion_manager}")
            else:
                out = ProcChainVar(
                    var.proc_chain,
                    name,
                    var.shape,
                    dtype,
                    var.grid,
                    var.unit,
                    var.is_coord,
                )

                var.proc_chain.add_processor(round_to_nearest, var, to_nearest, out)

            return out

    # type cast variable
    def _astype(var: ProcChainVar, dtype: str) -> ProcChainVar:  # noqa: N805
        dtype = np.dtype(dtype)
        if var is None:
            return None
        if not isinstance(var, ProcChainVar):
            raise ProcessingChainError(f"cannot call astype() on {var}")
        else:
            name = f"{var.name}.astype(`{dtype.char}`)"
            out = ProcChainVar(
                var.proc_chain,
                name,
                var.shape,
                dtype,
                var.grid,
                var.unit,
                var.is_coord,
            )
            proc_man = ProcessorManager(
                var.proc_chain,
                np.copyto,
                [out, var],
                kw_params={"casting": "'unsafe'"},
                signature="(),(),()",
                types=f"{dtype.char}{var.dtype.char}",
            )
            var.proc_chain._proc_managers.append(proc_man)
            log.debug(f"added processor: {proc_man}")
            return out

    def _loadlh5(path_to_file, path_in_file: str) -> np.array:  # noqa: N805
        """
        Load data from an LH5 file.

        Args:
            path_to_file (str): The path to the LH5 file.
            path_in_file (str): The path to the data within the LH5 file.

        Returns:
            list: The loaded data.
        """

        try:
<<<<<<< HEAD
            loaded_data = sto.read(path_in_file, path_to_file)
=======
            loaded_data = lh5.read(path_in_file, path_to_file)
>>>>>>> 42c4ca0f
            if isinstance(loaded_data, lgdo.types.Scalar):
                loaded_data = loaded_data.value
            else:
                loaded_data = loaded_data.nda
        except ValueError:
            raise ProcessingChainError(f"LH5 file not found: {path_to_file}")

        return loaded_data

    # dict of functions that can be parsed by get_variable
    func_list = {
        "len": _length,
        "round": _round,
        "astype": _astype,
        "loadlh5": _loadlh5,
    }
    module_list = {"np": np, "numpy": np}


class ProcessorManager:
    """The class that calls processors and makes sure variables are compatible."""

    @dataclass
    class DimInfo:
        length: int  # length of arrays in this dimension
        grid: CoordinateGrid  # period and offset of arrays in this dimension

    def __init__(
        self,
        proc_chain: ProcessingChain,
        func: np.ufunc,
        params: list[str],
        kw_params: dict = None,
        signature: str = None,
        types: list[str] = None,
        grid: CoordinateGrid = None,
    ) -> None:
        assert (
            isinstance(proc_chain, ProcessingChain)
            and callable(func)
            and isinstance(params, Collection)
        )

        if kw_params is None:
            kw_params = {}

        # reference back to our processing chain
        self.proc_chain = proc_chain
        # callable function used to process data
        self.processor = func
        # list of parameters prior to converting to internal representation
        self.params = params
        # dict of keyword parameters prior to converting to internal rep
        self.kw_params = kw_params
        # list of raw values and buffers from params; we will fill this soon
        self.args = []
        # dict of kws -> raw values and buffers from params; we will fill this soon
        self.kwargs = {}
        # store time taken by processor
        self.time_total = 0

        # Get the signature and list of valid types for the function
        self.signature = func.signature if signature is None else signature
        if self.signature is None:
            self.signature = (
                ",".join(["()"] * func.nin) + "->" + ",".join(["()"] * func.nout)
            )

        # Get list of allowed type signatures
        if types is None:
            types = func.types.copy()
        if types is None:
            raise ProcessingChainError(
                f"""could not find a type signature list
                                           for {func.__name__}. Please supply a
                                           valid list of types."""
            )
        if isinstance(types, str) or not isinstance(types, Collection):
            types = [types]
        found_types = [typestr.replace("->", "") for typestr in types]

        # Make sure arrays obey the broadcasting rules, and make a dictionary
        # of the correct dimensions and unit system
        dims_list = re.findall(r"\((.*?)\)", self.signature)

        if not len(dims_list) == len(params) + len(kw_params):
            raise ProcessingChainError(
                f"expected {len(dims_list)} arguments from signature "
                f"{self.signature}; found "
                f"{len(params)+len(kw_params)}: ({', '.join([str(par) for par in params])})"
            )

        dims_dict = {}  # map from dim name -> DimInfo
        outerdims = []  # list of DimInfo

        for ipar, (dims, param) in enumerate(
            zip(dims_list, it.chain(self.params, self.kw_params.values()))
        ):
            if not isinstance(param, (ProcChainVar, np.ndarray)):
                continue

            # find type signatures that match type of array
            if param.dtype is not auto:
                arr_type = param.dtype.char
                found_types = [
                    type_sig
                    for type_sig in found_types
                    if np.can_cast(arr_type, type_sig[ipar])
                ]

            # fill out dimensions from dim signature and check if it works
            if param.shape is auto:
                continue
            fun_dims = [od for od in outerdims] + [
                d.strip() for d in dims.split(",") if d
            ]
            arr_dims = list(param.shape)
            if (
                isinstance(param, ProcChainVar)
                and param.grid is not auto
                and not param.is_coord
            ):
                arr_grid = param.grid
            else:
                arr_grid = None
            if not grid:
                grid = arr_grid

            # check if arr_dims can be broadcast to match fun_dims
            for i in range(max(len(fun_dims), len(arr_dims))):
                fd = fun_dims[-i - 1] if i < len(fun_dims) else None
                ad = (
                    arr_dims[-i - 1]
                    if i < len(arr_dims)
                    else self.proc_chain._block_width if i == len(arr_dims) else None
                )

                if isinstance(fd, str):
                    if fd in dims_dict:
                        this_dim = dims_dict[fd]
                        if not ad or this_dim.length != ad:
                            raise ProcessingChainError(
                                f"failed to broadcast array dimensions for "
                                f"{func.__name__}. Could not find consistent value "
                                f"for dimension {fd}"
                            )
                        if not this_dim.grid:
                            dims_dict[fd].grid = arr_grid
                        elif arr_grid and arr_grid != this_dim.grid:
                            log.debug(
                                f"arrays of dimension {fd} for "
                                f"{func.__name__} do not have consistent period "
                                f"and offset!"
                            )
                    else:
                        dims_dict[fd] = self.DimInfo(ad, arr_grid)

                elif not fd:
                    # if we ran out of function dimensions, add a new outer dim
                    outerdims.insert(0, self.DimInfo(ad, arr_grid))

                elif not ad:
                    continue

                elif fd.length != ad:
                    # If dimensions disagree, either insert a broadcasted array dimension or raise an exception
                    if len(fun_dims) > len(arr_dims):
                        arr_dims.insert(len(arr_dims) - i, 1)
                    elif len(fun_dims) < len(arr_dims):
                        outerdims.insert(len(fun_dims) - i, self.DimInfo(ad, arr_grid))
                        fun_dims.insert(len(fun_dims) - i, ad)
                    else:
                        raise ProcessingChainError(
                            f"failed to broadcast array dimensions for "
                            f"{func.__name__}. Input arrays do not have "
                            f"consistent outer dimensions.  Require: "
                            f"{tuple(dim.length for dim in outerdims+fun_dims)}; "
                            f"found {tuple(arr_dims)} for {param}"
                        )
                elif not fd.grid:
                    outerdims[len(fun_dims) - 1 - i].grid = arr_grid

                elif arr_grid and fd.grid != arr_grid:
                    log.debug(
                        f"arrays of dimension {fd} for {func.__name__} "
                        f"do not have consistent period and offset!"
                    )

                arr_grid = None  # this is only used for inner most dim

        # Get the type signature we are using
        if not found_types:
            for param in it.chain(self.params, self.kw_params.values()):
                if not isinstance(param, ProcChainVar):
                    continue
            raise ProcessingChainError(
                f"could not find a type signature matching the types of the "
                f"variables given for {self} (types: {types})"
            )
        # Use the first types in the list that all our types can be cast to
        self.types = [np.dtype(t) for t in found_types[0]]

        # If we haven't identified a coordinate grid from WFs, try from coords
        if not grid:
            for param in it.chain(self.params, self.kw_params.values()):
                if isinstance(param, ProcChainVar) and param.is_coord is True:
                    grid = param.grid
                    break

        # Finish setting up of input parameters for function
        # Iterate through args and then kwargs
        # Reshape variable arrays to add broadcast dimensions
        # Allocate new arrays as needed
        # Convert coords to right system of units as needed
        for _, ((arg_name, param), dims, dtype) in enumerate(
            zip(
                it.chain(zip(it.repeat(None), self.params), self.kw_params.items()),
                dims_list,
                self.types,
            )
        ):
            dim_list = outerdims.copy()
            for d in dims.split(","):
                d = d.strip()
                if not d:
                    continue
                if d not in dims_dict:
                    # If it is an array lets get the length
                    if isinstance(param, np.ndarray):
                        dims_dict[d] = self.DimInfo(len(param), None)
                    else:
                        raise ProcessingChainError(
                            f"could not deduce dimension {d} for {param}"
                        )
                dim_list.append(dims_dict[d])
            shape = tuple(d.length for d in dim_list)
            this_grid = dim_list[-1].grid if dim_list else None

            if isinstance(param, ProcChainVar):
                # Deduce any automated descriptions of parameter
                unit = None
                is_coord = False
                if param.is_coord is True and grid is not None:
                    unit = str(grid.period.u)
                    this_grid = grid
                elif (
                    is_in_pint(param.unit)
                    and grid is not None
                    and ureg.is_compatible_with(grid.period, param.unit)
                ):
                    is_coord = True
                    this_grid = grid

                param.update_auto(
                    shape=shape,
                    dtype=np.dtype(dtype),
                    grid=this_grid,
                    unit=unit,
                    is_coord=is_coord,
                )

                # reshape just in case there are some missing dimensions
                arshape = list(param.buffer.shape)
                for idim in range(-1, -1 - len(shape), -1):
                    if len(arshape) < -idim or arshape[idim] != shape[idim]:
                        arshape.insert(len(arshape) + idim + 1, 1)
                param = param.get_buffer(grid if param.is_coord else None).reshape(
                    arshape
                )

            elif isinstance(param, str):
                # Convert string into integer buffer if appropriate
                if np.issubdtype(dtype, np.integer):
                    try:
                        param = np.frombuffer(param.encode("ascii"), dtype).reshape(
                            shape
                        )
                    except ValueError:
                        raise ProcessingChainError(
                            f"could not convert string '{param}' into"
                            f"byte-array of type {dtype} and shape {shape}"
                        )

            elif param is not None:
                # Convert scalar to right type, including units
                if isinstance(param, (Quantity, Unit)):
                    if ureg.is_compatible_with(ureg.dimensionless, param):
                        param = param.to(ureg.dimensionless).magnitude
                    elif not isinstance(grid, CoordinateGrid):
                        raise ProcessingChainError(
                            f"could not find valid conversion for {param}; "
                            f"CoordinateGrid is {grid}"
                        )
                    else:
                        # This lets us convert powers of unit
                        pi = ureg.pi_theorem({0: grid.period, 1: param})
                        if not pi:
                            raise ProcessingChainError(
                                f"could not find valid conversion for {param}; "
                                f"CoordinateGrid is {grid}"
                            )
                        param = param * grid.period ** (pi[0][0] / pi[0][1])
                        param = param.to(ureg.dimensionless).magnitude
                if np.issubdtype(dtype, np.integer):
                    param = dtype.type(np.round(param))
                else:
                    param = dtype.type(param)

            if arg_name is None:
                self.args.append(param)
            else:
                self.kwargs[arg_name] = param

    def execute(self) -> None:
        start = time.time()
        try:
            self.processor(*self.args, **self.kwargs)
        except Exception as e:
            log.error(f"Error processing {str(self)}: {e}")
            traceback.print_exc()
            raise e
        self.time_total += time.time() - start

    def __str__(self) -> str:
        return (
            self.processor.__name__
            + "("
            + ", ".join(
                [str(par) for par in self.params]
                + [f"{k}={str(v)}" for k, v in self.kw_params.items()]
            )
            + ")"
        )


class UnitConversionManager(ProcessorManager):
    """A special processor manager for handling converting variables between unit systems."""

    @vectorize(
        [f"{t}({t}, f8, f8, f8)" for t in ["f4", "f8"]],
        **nb_kwargs,
    )
    def convert(buf_in, offset_in, offset_out, period_ratio):  # noqa: N805
        return (buf_in + offset_in) * period_ratio - offset_out

    @vectorize(
        [
            f"{t}({t}, f8, f8, f8)"
            for t in ["u1", "u2", "u4", "u8", "i1", "i2", "i4", "i8"]
        ],
        **nb_kwargs,
    )
    def convert_int(buf_in, offset_in, offset_out, period_ratio):  # noqa: N805
        tmp = (buf_in + offset_in) * period_ratio - offset_out
        ret = np.rint(tmp)
        if np.abs(tmp - ret) < 1.0e-5:
            return ret
        else:
            raise DSPFatal("Cannot convert to integer. Use round or astype")

    @vectorize(
        [
            f"{t}({t}, f8, f8, f8)"
            for t in ["u1", "u2", "u4", "u8", "i1", "i2", "i4", "i8", "f4", "f8"]
        ],
        **nb_kwargs,
    )
    def convert_round(buf_in, offset_in, offset_out, period_ratio):  # noqa: N805
        return np.rint((buf_in + offset_in) * period_ratio - offset_out)

    def __init__(
        self,
        var: ProcChainVar,
        unit: str | Unit | Quantity | CoordinateGrid,
        round=False,
    ) -> None:
        # reference back to our processing chain
        self.proc_chain = var.proc_chain
        # callable function used to process data
        if round:
            self.processor = UnitConversionManager.convert_round
        elif issubclass(var.dtype.type, np.floating):
            self.processor = UnitConversionManager.convert
        else:
            self.processor = UnitConversionManager.convert_int

        to_offset = 0
        if isinstance(unit, CoordinateGrid):
            to_offset = unit.get_offset()
            unit = unit.period

        if isinstance(var._buffer, list):
            from_buffer, from_unit = var._buffer[0]
        else:
            from_buffer = var._buffer
            from_unit = var.unit
            if isinstance(from_unit, str) and from_unit in ureg:
                from_unit = ureg.Quantity(from_unit)

        # list of parameters prior to converting to internal representation
        self.params = [var]
        self.kw_params = {"from": from_unit, "to": unit}

        if isinstance(from_unit, CoordinateGrid):
            ratio = from_unit.get_period(unit)
            from_offset = from_unit.get_offset()
        elif isinstance(from_unit, (Unit, Quantity)):
            if isinstance(unit, str):
                unit = ureg.Quantity(unit)
            ratio = float(from_unit / unit)
            from_offset = 0
        else:
            ratio = 1 / unit
            from_offset = 0

        # Make sure broadcasting will work correctly
        if isinstance(from_offset, np.ndarray):
            from_offset = from_offset.reshape(
                from_offset.shape[0],
                *[1] * (len(from_buffer.shape) - len(from_offset.shape)),
            )
        if isinstance(to_offset, np.ndarray):
            to_offset = to_offset.reshape(
                to_offset.shape[0],
                *[1] * (len(from_buffer.shape) - len(to_offset.shape)),
            )

        self.out_buffer = np.zeros_like(from_buffer, dtype=var.dtype)
        self.args = [
            from_buffer,
            from_offset,
            to_offset,
            ratio,
            self.out_buffer,
        ]
        self.kwargs = {}
        self.time_total = 0


class IOManager(metaclass=ABCMeta):
    r"""Base class.

    :class:`IOManager`\ s will be associated with a type of input/output
    buffer, and must define a read and write for each one. ``__init__()``
    methods should update variable with any information from buffer, and check
    that buffer and variable are compatible.
    """

    @abstractmethod
    def read(self, start: int, end: int) -> None:
        pass

    @abstractmethod
    def write(self, start: int, end: int) -> None:
        pass

    @abstractmethod
    def __str__(self) -> str:
        pass


# Ok, this one's not LGDO
class NumpyIOManager(IOManager):
    r""":class:`IOManager` for buffers that are :class:`numpy.ndarray`\ s."""

    def __init__(self, io_buf: np.ndarray, var: ProcChainVar) -> None:
        assert isinstance(io_buf, np.ndarray) and isinstance(var, ProcChainVar)

        var.update_auto(dtype=io_buf.dtype, shape=io_buf.shape[1:])

        if var.shape != io_buf.shape[1:] or var.dtype != io_buf.dtype:
            raise ProcessingChainError(
                f"numpy.array<{self.io_buf.shape}>({{{self.io_buf.dtype}}}@{self.io_buf.data}) "
                "is not compatible with variable {self.var}"
            )

        self.io_buf = io_buf
        self.var = var
        self.raw_var = var.buffer

    def read(self, start: int, end: int) -> None:
        np.copyto(
            self.raw_var[0 : end - start, ...], self.io_buf[start:end, ...], "unsafe"
        )

    def write(self, start: int, end: int) -> None:
        np.copyto(
            self.io_buf[start:end, ...], self.raw_var[0 : end - start, ...], "unsafe"
        )

    def __str__(self) -> str:
        return (
            f"{self.var} linked to numpy.array(shape={self.io_buf.shape}, "
            f"dtype={self.io_buf.dtype})"
        )


class LGDOArrayIOManager(IOManager):
    r"""IO Manager for buffers that are :class:`lgdo.Array`\ s."""

    def __init__(self, io_array: lgdo.Array, var: ProcChainVar) -> None:
        assert isinstance(io_array, lgdo.Array) and isinstance(var, ProcChainVar)

        unit = io_array.attrs.get("units", None)
        var.update_auto(dtype=io_array.dtype, shape=io_array.nda.shape[1:], unit=unit)

        if isinstance(var.unit, (CoordinateGrid, Quantity, Unit)):
            if isinstance(var.unit, CoordinateGrid):
                var_u = var.unit.period.u
            elif isinstance(var.unit, Quantity):
                var_u = var.unit.u
            else:
                var_u = var.unit

            if unit is None:
                unit = var_u
            elif ureg.is_compatible_with(var_u, unit):
                unit = ureg.Quantity(unit).u
            else:
                raise ProcessingChainError(
                    f"LGDO array and variable {var} have incompatible units "
                    f"({var_u} and {unit})"
                )
        elif isinstance(var.unit, str) and unit is None:
            unit = var.unit

        if "units" not in io_array.attrs and unit is not None:
            io_array.attrs["units"] = str(unit)

        self.io_array = io_array
        self.var = var
        self.raw_var = var.get_buffer(unit)

        if (
            self.var.shape != self.io_array.nda.shape[1:]
            or self.raw_var.dtype != self.io_array.dtype
        ):
            raise ProcessingChainError(
                f"LGDO object "
                f"{self.io_array.form_datatype()} is "
                f"incompatible with {str(self.var)}"
            )

    def read(self, start: int, end: int) -> None:
        end = min(end, len(self.io_array))
        self.raw_var[0 : end - start, ...] = self.io_array[start:end, ...]

    def write(self, start: int, end: int) -> None:
        self.io_array.resize(end)
        self.io_array[start:end, ...] = self.raw_var[0 : end - start, ...]

    def __str__(self) -> str:
        return f"{self.var} linked to lgdo.Array(shape={self.io_array.shape}, dtype={self.io_array.dtype}, attrs={self.io_array.attrs})"


class LGDOArrayOfEqualSizedArraysIOManager(IOManager):
    r""":class:`IOManager` for buffers that are :class:`lgdo.ArrayOfEqualSizedArray`\ s."""

    def __init__(self, io_array: np.ArrayOfEqualSizedArrays, var: ProcChainVar) -> None:
        assert isinstance(io_array, lgdo.ArrayOfEqualSizedArrays) and isinstance(
            var, ProcChainVar
        )

        unit = io_array.attrs.get("units", None)
        var.update_auto(dtype=io_array.dtype, shape=io_array.nda.shape[1:], unit=unit)

        if isinstance(var.unit, (CoordinateGrid, Quantity, Unit)):
            if isinstance(var.unit, CoordinateGrid):
                var_u = var.unit.period.u
            elif isinstance(var.unit, Quantity):
                var_u = var.unit.u
            else:
                var_u = var.unit

            if unit is None:
                unit = var_u
            elif ureg.is_compatible_with(var_u, unit):
                unit = ureg.Quantity(unit).u
            else:
                raise ProcessingChainError(
                    f"LGDO array and variable {var} have incompatible units "
                    f"({var_u} and {unit})"
                )
        elif isinstance(var.unit, str) and unit is None:
            unit = var.unit

        if "units" not in io_array.attrs and unit is not None:
            io_array.attrs["units"] = str(unit)

        self.io_array = io_array
        self.var = var
        self.raw_var = var.get_buffer(unit)

        if (
            self.var.shape != self.io_array.nda.shape[1:]
            or self.raw_var.dtype != self.io_array.dtype
        ):
            raise ProcessingChainError(
                f"LGDO object "
                f"{self.io_buf.form_datatype()} is "
                f"incompatible with {str(self.var)}"
            )

    def read(self, start: int, end: int) -> None:
        end = min(end, len(self.io_array))
        self.raw_var[0 : end - start, ...] = self.io_array[start:end, ...]

    def write(self, start: int, end: int) -> None:
        self.io_array.resize(end)
        if self.var.is_const:
            self.io_array[start:end, ...] = self.raw_var[...]
        else:
            self.io_array[start:end, ...] = self.raw_var[0 : end - start, ...]

    def __str__(self) -> str:
        return f"{self.var} linked to lgdo.ArrayOfEqualSizedArrays(shape={self.io_array.shape}, dtype={self.io_array.dtype}, attrs={self.io_array.attrs})"


class LGDOVectorOfVectorsIOManager(IOManager):
    r""":class:`IOManager` for buffers that are :class:`lgdo.VectorOfVectors`\ s."""

    def __init__(self, io_vov: lgdo.VectorOfVectors, var: ProcChainVar) -> None:
        assert (
            isinstance(io_vov, lgdo.VectorOfVectors)
            and isinstance(var, ProcChainVar)
            and var.vector_len is not None
        )

        if not np.issubdtype(var.vector_len.dtype, np.integer):
            raise ProcessingChainError(
                f"{var.vector_len} must be an integer to act as a vector len"
            )

        unit = io_vov.attrs.get("units", None)
        var.update_auto(dtype=io_vov.dtype, shape=10, unit=unit)

        if isinstance(var.unit, (CoordinateGrid, Quantity, Unit)):
            if isinstance(var.unit, CoordinateGrid):
                var_u = var.unit.period.u
            elif isinstance(var.unit, Quantity):
                var_u = var.unit.u
            else:
                var_u = var.unit

            if unit is None:
                unit = var_u
            elif ureg.is_compatible_with(var_u, unit):
                unit = ureg.Quantity(unit).u
            else:
                raise ProcessingChainError(
                    f"LGDO array and variable {var} have incompatible units "
                    f"({var_u} and {unit})"
                )
        elif isinstance(var.unit, str) and unit is None:
            unit = var.unit

        if "units" not in io_vov.attrs and unit is not None:
            io_vov.attrs["units"] = str(unit)

        self.io_vov = io_vov
        self.var = var
        self.raw_var = var.get_buffer(unit)
        self.len_var = var.vector_len.get_buffer()

        if self.raw_var.dtype != self.io_vov.dtype:
            raise ProcessingChainError(
                f"LGDO object "
                f"{self.io_vov.flattened_data.form_datatype()} is "
                f"incompatible with {str(self.var)}"
            )

    @guvectorize(
        [
            f"{t}[:],u4[:],u4,u4[:],{t}[:,:]"
            for t in [
                "b1",
                "i1",
                "i2",
                "i4",
                "i8",
                "u1",
                "u2",
                "u4",
                "u8",
                "f4",
                "f8",
                "c8",
                "c16",
            ]
        ],
        "(n),(l),(),(l),(l,m)",
        **nb_kwargs,
    )
    def _vov2nda(flat_arr_in, cl_in, start_idx_in, l_out, aoa_out):  # noqa: N805
        prev_cl = start_idx_in
        for i, cl in enumerate(cl_in):
            l_out[i] = cl - prev_cl
            if l_out[i] > aoa_out.shape[1]:
                raise DSPFatal(
                    "VectorOfVectors entry has length larger than array variable length"
                )
            aoa_out[i, : l_out[i]] = flat_arr_in[prev_cl:cl]
            prev_cl = cl

    def read(self, start: int, end: int) -> None:
        end = min(end, len(self.io_vov))
        self.raw_var = 0 if np.issubdtype(self.raw_var.dtype, np.integer) else np.nan
        LGDOVectorOfVectorsIOManager._vov2nda(
            self.io_vov.flattened_data,
            self.io_vov.cumulative_length,
            self.io_vov.cumulative_length[start - 1] if start > 0 else 0,
            self.len_var,
            self.raw_var,
        )

    def write(self, start: int, end: int) -> None:
        self.io_vov.resize(end)
        min_cap = int(self.io_vov.cumulative_length[start] + np.sum(self.len_var))
        if self.io_vov.flattened_data.get_capacity() < min_cap:
            self.io_vov.flattened_data.reserve_capacity(min_cap)
        self.io_vov._set_vector_unsafe(
            start, self.raw_var[: end - start], self.len_var[: end - start]
        )

    def __str__(self) -> str:
        return f"{self.var} linked to lgdo.VectorOfVectors(vector_len={self.var.vector_len}, dtype={self.io_vov.flattened_data.dtype}, attrs={self.io_vov.attrs})"


class LGDOWaveformIOManager(IOManager):
    def __init__(self, wf_table: lgdo.WaveformTable, variable: ProcChainVar) -> None:
        assert isinstance(wf_table, lgdo.WaveformTable) and isinstance(
            variable, ProcChainVar
        )

        self.io_wf = wf_table

        dt_units = wf_table.dt_units
        t0_units = wf_table.t0_units
        if dt_units is None:
            dt_units = t0_units
        elif t0_units is None:
            t0_units = dt_units

        # If needed create a new coordinate grid from the IO buffer
        if (
            variable.grid is auto
            and isinstance(dt_units, str)
            and dt_units in ureg
            and isinstance(t0_units, str)
            and t0_units in ureg
        ):
            grid = CoordinateGrid(
                ureg.Quantity(self.io_wf.dt[0], dt_units),
                ProcChainVar(
                    variable.proc_chain,
                    variable.name + "_dt",
                    shape=(),
                    dtype=self.io_wf.t0.dtype,
                    grid=None,
                    unit=dt_units,
                    is_coord=True,
                ),
            )
        else:
            grid = None

        self.var = variable
        self.var.update_auto(
            shape=self.io_wf.values.shape[1:],
            dtype=self.io_wf.values.dtype,
            grid=grid,
            unit=wf_table.values_units,
            is_coord=False,
        )

        if dt_units is None:
            dt_units = self.var.grid.unit_str()
            t0_units = self.var.grid.unit_str()

        self.wf_var = self.var.buffer

        self.t0_var = self.var.grid.get_offset(t0_units)
        self.variable_t0 = isinstance(self.t0_var, np.ndarray)
        if not self.variable_t0:
            self.io_wf.t0[:] = self.t0_var
        self.io_wf.t0_units = t0_units

        self.io_wf.dt[:] = self.var.grid.get_period(dt_units)
        self.io_wf.dt_units = dt_units

    def read(self, start: int, end: int) -> None:
        self.wf_var[0 : end - start, ...] = self.io_wf.values[start:end, ...]
        self.t0_var[0 : end - start, ...] = self.io_wf.t0[start:end, ...]

    def write(self, start: int, end: int) -> None:
        self.io_wf.values[start:end, ...] = self.wf_var[0 : end - start, ...]
        if self.variable_t0:
            self.io_wf.t0[start:end, ...] = self.t0_var[0 : end - start, ...]

    def __str__(self) -> str:
        return (
            f"{self.var} linked to lgdo.WaveformTable("
            f"values(shape={self.io_wf.values.shape}, dtype={self.io_wf.values.dtype}, attrs={self.io_wf.values.attrs}), "
            f"dt(shape={self.io_wf.dt.shape}, dtype={self.io_wf.dt.dtype}, attrs={self.io_wf.dt.attrs}), "
            f"t0(shape={self.io_wf.t0.shape}, dtype={self.io_wf.t0.dtype}, attrs={self.io_wf.t0.attrs}))"
        )


def build_processing_chain(
    lh5_in: lgdo.Table,
    dsp_config: dict | str,
    db_dict: dict = None,
    outputs: list[str] = None,
    block_width: int = 16,
) -> tuple[ProcessingChain, list[str], lgdo.Table]:
    """Produces a :class:`ProcessingChain` object and an LH5
    :class:`~lgdo.types.table.Table` for output parameters from an input LH5
    :class:`~lgdo.types.table.Table` and a JSON or YAML recipe.

    Parameters
    ----------
    lh5_in
        HDF5 table from which raw data is read. At least one row of entries
        should be read in prior to calling this!

    dsp_config
        A dictionary or YAML/JSON filename containing the recipes for computing DSP
        parameter from raw parameters. The format is as follows:

        .. code-block:: json

            {
               "outputs" : [ "par1", "par2" ]
               "processors" : {
                  "name1, name2" : {
                    "function" : "func1"
                    "module" : "mod1"
                    "args" : ["arg1", 3, "arg2"]
                    "kwargs" : {"key1": "val1"}
                    "init_args" : ["arg1", 3, "arg2"]
                    "unit" : ["u1", "u2"]
                    "defaults" : {"arg1": "defval1"}
                  }
               }
            }

        - ``outputs`` -- list of output parameters (strings) to compute by
          default. See `outputs` argument
        - ``processors`` -- configuration dictionary

          - ``name1, name2`` -- dictionary. key contains comma-separated
            names of parameters computed

            - ``function`` -- string, name of function to call.  Function
              should implement the :class:`numpy.gufunc` interface, a factory
              function returning a ``gufunc``, or an arbitrary function that
              can be mapped onto a ``gufunc``
            - ``module`` -- string, name of module containing function
            - ``args``-- list of strings or numerical values. Contains
              list of names of computed and input parameters or
              constant values used as inputs to function. Note that
              outputs should be fed by reference as args! Arguments read
              from the database are prepended with ``db``.
            - ``kwargs`` -- dictionary. Keyword arguments for
              :meth:`ProcesssingChain.add_processor`.
            - ``init_args`` --  list of strings or numerical values. List
              of names of computed and input parameters or constant values
              used to initialize a :class:`numpy.gufunc` via a factory
              function
            - ``unit`` -- list of strings. Units for parameters
            - ``defaults`` -- dictionary. Default value to be used for
              arguments read from the database

    db_dict
        A nested :class:`dict` pointing to values for database arguments. As
        instance, if a processor uses the argument ``db.trap.risetime``, it
        will look up ``db_dict['trap']['risetime']`` and use the found value.
        If no value is found, use the default defined in `dsp_config`.

    outputs
        List of parameters to put in the output LH5 table. If ``None``,
        use the parameters in the ``"outputs"`` list from `dsp_config`.

    block_width
        number of entries to process at once. To optimize performance,
        a multiple of 16 is preferred, but if performance is not an issue
        any value can be used.

    Returns
    -------
    (proc_chain, field_mask, lh5_out)
        - `proc_chain` -- :class:`ProcessingChain` object that is executed
        - `field_mask` -- list of input fields that are used
        - `lh5_out` -- output :class:`~lgdo.table.Table` containing processed
          values
    """
    proc_chain = ProcessingChain(block_width, lh5_in.size)

    if isinstance(dsp_config, str):
        with open(lh5.utils.expand_path(dsp_config)) as f:
            dsp_config = safe_load(f)
    elif dsp_config is None:
        dsp_config = {"outputs": [], "processors": {}}
    elif isinstance(dsp_config, MutableMapping):
        # We don't want to modify the input!
        dsp_config = deepcopy(dsp_config)
    else:
        raise ValueError("dsp_config must be a dict, json/yaml file, or None")

    if outputs is None:
        outputs = dsp_config["outputs"]

    processors = dsp_config["processors"]

    # prepare the processor list
    multi_out_procs = {}
    db_parser = re.compile(r"(?![^\w_.])db\.[\w_.]+")
    for key, node in processors.items():
        # if we have multiple outputs, add each to the processesors list
        keys = [k for k in re.split(",| ", key) if k != ""]
        if len(keys) > 1:
            for k in keys:
                multi_out_procs[k] = key

        # find DB lookups in args and replace the values
        if isinstance(node, str):
            node = {"function": node}
            processors[key] = node
        if "args" in node:
            args = node["args"]
        else:
            args = [node["function"]]

        for i, arg in enumerate(args):
            if not isinstance(arg, str):
                continue
            for db_var in db_parser.findall(arg):
                try:
                    db_node = db_dict
                    for db_key in db_var[3:].split("."):
                        db_node = db_node[db_key]
                    log.debug(f"database lookup: found {db_node} for {db_var}")
                except (KeyError, TypeError):
                    try:
                        db_node = node["defaults"][db_var]
                        log.debug(
                            f"Database lookup: using default value of {db_node} for {db_var}"
                        )
                    except (KeyError, TypeError):
                        raise ProcessingChainError(
                            f"""did not find {db_var} in database, and could
                                not find default value."""
                        )
                if arg == db_var:
                    arg = db_node
                else:
                    arg = arg.replace(db_var, str(db_node))
            args[i] = arg
            if "args" not in node:
                node["function"] = arg

        # parse the arguments list for prereqs, if not included explicitly
        if "prereqs" not in node:
            prereqs = []

            for arg in args:
                if not isinstance(arg, str):
                    continue
                for prereq in proc_chain.get_variable(arg, True):
                    if prereq not in prereqs and prereq not in keys:
                        prereqs.append(prereq)
            node["prereqs"] = prereqs

        log.debug(f"prereqs for {key} are {node['prereqs']}")

    processors.update(multi_out_procs)

    def resolve_dependencies(
        par: str, resolved: list[str], leafs: list[str], unresolved: list[str] = None
    ) -> None:
        """
        Recursive function to crawl through the parameters/processors and get a
        sequence of unique parameters such that parameters always appear after
        their dependencies. For parameters that are not produced by the
        :class:`ProcessingChain` (i.e. input/db parameters), add them to the
        list of leafs.

        .. [ref] https://www.electricmonk.nl/docs/dependency_resolving_algorithm/dependency_resolving_algorithm.html
        """
        if unresolved is None:
            unresolved = []

        if par in resolved:
            return
        elif par in unresolved:
            raise ProcessingChainError(
                f"Circular references detected for parameter '{par}'"
            )

        # if we don't find a node, this is a leaf
        node = processors.get(par)
        if node is None:
            if par not in leafs:
                leafs.append(par)
            return

        # if it's a string, that means it is part of a processor that returns multiple outputs (see above); in that case, node is a str pointing to the actual node we want
        if isinstance(node, str):
            resolve_dependencies(node, resolved, leafs, unresolved)
            return

        edges = node["prereqs"]
        unresolved.append(par)
        for edge in edges:
            resolve_dependencies(edge, resolved, leafs, unresolved)
        resolved.append(par)
        unresolved.remove(par)

    proc_par_list = []  # calculated from processors
    input_par_list = []  # input from file and used for processors
    copy_par_list = []  # copied from input to output
    out_par_list = []
    for out_par in outputs:
        if out_par not in processors:
            copy_par_list.append(out_par)
        else:
            resolve_dependencies(out_par, proc_par_list, input_par_list)
            out_par_list.append(out_par)

    log.debug(f"processing parameters: {proc_par_list}")
    log.debug(f"required input parameters: {input_par_list}")
    log.debug(f"copied output parameters: {copy_par_list}")
    log.debug(f"processed output parameters: {out_par_list}")

    # Now add all of the input buffers from lh5_in (and also the clk time)
    for input_par in input_par_list:
        buf_in = lh5_in.get(input_par)
        if buf_in is None:
            log.warning(
                f"I don't know what to do with '{input_par}'. Building output without it!"
            )
        try:
            proc_chain.link_input_buffer(input_par, buf_in)
        except Exception as e:
            raise ProcessingChainError(
                f"Exception raised while linking input buffer '{input_par}'."
            ) from e

    # now add the processors
    for proc_par in proc_par_list:
        recipe = processors[proc_par]
        try:
            # if we are invoking a built in expression, have the parser
            # add it to the processing chain, and then add a new variable
            # that shares its buffer
            if "args" not in recipe:
                fun_str = recipe if isinstance(recipe, str) else recipe["function"]
                fun_var = proc_chain.get_variable(fun_str)
                if not isinstance(fun_var, ProcChainVar):
                    raise ProcessingChainError(
                        f"Could not find function {recipe['function']}"
                    )
                new_var = proc_chain.add_variable(
                    name=proc_par,
                    dtype=fun_var.dtype,
                    shape=fun_var.shape,
                    grid=fun_var.grid,
                    unit=fun_var.unit,
                    is_coord=fun_var.is_coord,
                )
                new_var._buffer = fun_var._buffer
                log.debug(f"setting {new_var} = {fun_var}")
                continue

            if "module" in recipe:
                module = importlib.import_module(recipe["module"])
                func = getattr(module, recipe["function"])
            else:
                p = recipe["function"].rfind(".")
                if p < 0:
                    raise ProcessingChainError(
                        f"Must provide a module for function {recipe['function']}"
                    )
                module = importlib.import_module(recipe["function"][:p])
                func = getattr(module, recipe["function"][p + 1 :])

            args = recipe["args"]
            new_vars = [k for k in re.split(",| ", proc_par) if k != ""]

            # Initialize the new variables, if needed
            if "unit" in recipe:
                for i, name in enumerate(new_vars):
                    unit = recipe.get("unit", auto)
                    if isinstance(unit, list):
                        unit = unit[i]

                    proc_chain.add_variable(name, unit=unit)

            # get this list of kwargs
            kwargs = recipe.get("kwargs", {})  # might also need db lookup here
            kwargs.update(
                {
                    key: recipe[key]
                    for key in ["signature", "types", "coord_grid"]
                    if key in recipe
                }
            )

            # if init_args are defined, parse any strings and then call func
            # as a factory/constructor function
            try:
                init_args_in = recipe["init_args"]
                init_args = []
                init_kwargs = {}
                for _, arg in enumerate(init_args_in):
                    for db_var in db_parser.findall(arg):
                        try:
                            db_node = db_dict
                            for key in db_var[3:].split("."):
                                db_node = db_node[key]
                            log.debug(f"database lookup: found {db_node} for {db_var}")
                        except (KeyError, TypeError):
                            try:
                                db_node = recipe["defaults"][db_var]
                                log.debug(
                                    "database lookup: using default value of {db_node} for {db_var}"
                                )
                            except (KeyError, TypeError):
                                raise ProcessingChainError(
                                    f"did not find {db_var} in database, and "
                                    f"could not find default value."
                                )

                        if arg == db_var:
                            arg = db_node
                        else:
                            arg = arg.replace(db_var, str(db_node))

                    # see if string can be parsed by proc_chain
                    if isinstance(arg, str):
                        arg = proc_chain.get_variable(arg)
                    if isinstance(arg, MutableMapping):
                        init_kwargs.update(arg)
                    else:
                        init_args.append(arg)

                expr = ", ".join(
                    [f"{a}" for a in init_args]
                    + [f"{k}={v}" for k, v in init_kwargs.items()]
                )
                log.debug(f"building function from init_args: {func.__name__}({expr})")
                func = func(*init_args)
            except KeyError:
                pass

            # Check if new variables should be treated as constants
            params = []
            kw_params = {}
            out_params = []
            is_const = True
            for param in args:
                if isinstance(param, str):
                    param = proc_chain.get_variable(param)
                if isinstance(param, MutableMapping):
                    kw_params.update(param)
                    param = list(param.values())[0]
                elif isinstance(param, str):
                    params.append(f"'{param}'")
                else:
                    params.append(param)

                if isinstance(param, ProcChainVar):
                    if param.name in new_vars:
                        out_params.append(param)
                    elif not param.is_const:
                        is_const = False

            if is_const:
                if out_params:
                    for param in out_params:
                        param.is_const = True
                    proc_man = ProcessorManager(
                        proc_chain,
                        func,
                        params,
                        kw_params,
                        kwargs.get("signature", None),
                        kwargs.get("types", None),
                    )
                    proc_man.execute()
                    for param in out_params:
                        log.debug(
                            f"set constant: {param.description()} = {param.get_buffer()}"
                        )

                else:
                    const_val = func(*params, **kw_params)
                    if len(new_vars) == 1:
                        const_val = [const_val]
                    for var, val in zip(new_vars, const_val):
                        proc_chain.set_constant(var, val)

            else:
                proc_chain.add_processor(func, *params, kw_params, **kwargs)

        except Exception as e:
            raise ProcessingChainError(
                "Exception raised while attempting to add processor:\n" + dump(recipe)
            ) from e

    # build the output buffers
    lh5_out = lgdo.Table(size=proc_chain._buffer_len)

    # add inputs that are directly copied
    for copy_par in copy_par_list:
        buf_in = lh5_in.get(copy_par)
        if buf_in is None:
            log.warning(
                f"Did not find {copy_par} in either input file or parameter list. Building output without it!"
            )
        else:
            lh5_out.add_field(copy_par, buf_in)

    # finally, add the output buffers to lh5_out and the proc chain
    for out_par in out_par_list:
        try:
            buf_out = proc_chain.link_output_buffer(out_par)
            recipe = processors[out_par]
            if isinstance(recipe, str):
                recipe = processors[recipe]
            buf_out.attrs.update(recipe.get("lh5_attrs", {}))
            lh5_out.add_field(out_par, buf_out)
        except Exception as e:
            raise ProcessingChainError(
                f"Exception raised while linking output buffer {out_par}."
            ) from e

    field_mask = input_par_list + copy_par_list
    return (proc_chain, field_mask, lh5_out)<|MERGE_RESOLUTION|>--- conflicted
+++ resolved
@@ -1267,11 +1267,7 @@
         """
 
         try:
-<<<<<<< HEAD
             loaded_data = sto.read(path_in_file, path_to_file)
-=======
-            loaded_data = lh5.read(path_in_file, path_to_file)
->>>>>>> 42c4ca0f
             if isinstance(loaded_data, lgdo.types.Scalar):
                 loaded_data = loaded_data.value
             else:
