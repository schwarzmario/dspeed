"""
This module provides routines for setting up and running signal processing
chains on waveform data.
"""
from __future__ import annotations

import ast
import importlib
import itertools as it
import json
import logging
import re
from abc import ABCMeta, abstractmethod
from copy import deepcopy
from dataclasses import dataclass
from typing import Any

import lgdo
import numpy as np
<<<<<<< HEAD
from lgdo import LGDO, LH5Store
from lgdo.lgdo_utils import expand_path
from numba import guvectorize, vectorize
=======
from lgdo import LGDO, lh5
from numba import vectorize
>>>>>>> 71e3f9c7
from pint import Quantity, Unit

from .errors import DSPFatal, ProcessingChainError
from .processors.round_to_nearest import round_to_nearest
from .units import unit_registry as ureg
from .utils import ProcChainVarBase
from .utils import numba_defaults_kwargs as nb_kwargs

log = logging.getLogger(__name__)
sto = LH5Store()

# Filler value for variables to be automatically deduced later
auto = "auto"

# Map from ast interpreter operations to functions to call and format string
ast_ops_dict = {
    ast.Add: (np.add, "{}+{}"),
    ast.Sub: (np.subtract, "{}-{}"),
    ast.Mult: (np.multiply, "{}*{}"),
    ast.Div: (np.divide, "{}/{}"),
    ast.FloorDiv: (np.floor_divide, "{}//{}"),
    ast.USub: (np.negative, "-{}"),
}


@dataclass
class CoordinateGrid:
    """Helper class that describes a system of units, consisting of a period
    and offset.

    `period` is a unitted :class:`pint.Quantity`, `offset` is a scalar in units
    of `period`, a :class:`pint.Unit` or a :class:`ProcChainVar`. In the last
    case, a :class:`ProcChainVar` variable is used to store a different offset
    for each event.
    """

    period: Quantity | Unit | str
    offset: Quantity | ProcChainVar | float | int = 0

    def __post_init__(self) -> None:
        # Copy constructor
        if isinstance(self.period, CoordinateGrid):
            self.offset = self.period.offset
            self.period = self.period.period

        if isinstance(self.period, str):
            self.period = Quantity(1.0, self.period)
        elif isinstance(self.period, Unit):
            self.period *= 1  # make Quantity

        if isinstance(self.offset, (int, float)):
            self.offset = self.offset * self.period
        assert isinstance(self.period, Quantity) and isinstance(
            self.offset, (Quantity, ProcChainVar)
        )

    def __eq__(self, other: CoordinateGrid) -> bool:
        """True if values are equal; if offset is a variable, compares reference"""
        return self.period == other.period and (
            self.offset is other.offset
            if isinstance(self.offset, ProcChainVar)
            else self.offset == other.offset
        )

    def unit_str(self) -> str:
        string = format(self.period.u, "~")
        if string == "":
            string = str(self.period.u)
        return string

    def get_period(self, unit: str | Unit) -> float:
        if isinstance(unit, str):
            unit = ureg.Quantity(unit)
        return float(self.period / unit)

    def get_offset(self, unit: str | Unit = None) -> float:
        """Get the offset (convert)ed to unit. If `unit` is ``None`` use period."""
        if unit is None:
            unit = self.period
        elif isinstance(unit, str):
            unit = ureg.Quantity(unit)

        if isinstance(self.offset, ProcChainVar):
            return self.offset.get_buffer(CoordinateGrid(unit))
        else:
            return float(self.offset / unit)

    def __str__(self) -> str:
        offset = (
            self.offset.name
            if isinstance(self.offset, ProcChainVar)
            else str(self.offset)
        )
        return f"({str(self.period)},{offset})"


class ProcChainVar(ProcChainVarBase):
    """Helper data class with buffer and information for internal variables in
    :class:`ProcessingChain`.

    Members can be set to ``auto`` to attempt to deduce these when adding this
    variable to a processor for the first time.
    """

    def __init__(
        self,
        proc_chain: ProcessingChain,
        name: str,
        shape: int | tuple[int, ...] = auto,
        dtype: np.dtype = auto,
        grid: CoordinateGrid = auto,
        unit: str | Unit = auto,
        is_coord: bool = auto,
<<<<<<< HEAD
        vector_len: str | ProcChainVar = None,
=======
        is_const: bool = False,
>>>>>>> 71e3f9c7
    ) -> None:
        """
        Parameters
        ----------
        proc_chain
            :class:`ProcessingChain` that contains this variable.
        name
            Name of variable used to look it up.
        shape
            Shape of variable, without `buffer_len` dimension.
        dtype
            Data type of variable.
        grid
            Coordinate grid associated with variable. This contains the
            period and offset of the variable. For variables where
            is_coord is True, use this to perform unit conversions.
        unit
            Unit associated with variable during I/O.
        is_coord
            If ``True``, variable represents an array index and can be converted
            into a unitted number using grid.
<<<<<<< HEAD
        vector_len
            For VectorOfVector variables, this points to the variable used
            to represent the length of each vector
=======
        is_const
            If ``True``, variable is a constant. Variable will be set before
            executing, and will not be recomputed. Does not have outer
            dimension of size _block_width
>>>>>>> 71e3f9c7
        """
        assert isinstance(proc_chain, ProcessingChain) and isinstance(name, str)
        self.proc_chain = proc_chain
        self.name = name

        # ndarray containing data buffer of size block_width x shape
        # list of ndarrays in different coordinate systems if is_coord is true
        self._buffer: list | np.ndarray = None

        self.shape = shape
        self.dtype = dtype
        self.grid = grid
        self.unit = unit
        self.is_coord = is_coord
<<<<<<< HEAD
        self.vector_len = vector_len
=======
        self.is_const = is_const
>>>>>>> 71e3f9c7

        log.debug(f"added variable: {self.description()}")

    # Use this to enforce type constraints and perform conversions
    def __setattr__(self, name: str, value: Any) -> None:
        if value is auto:
            pass

        elif name == "shape":
            if hasattr(value, "__iter__"):
                value = tuple(value)
            else:
                value = (int(value),)
            value = tuple(value)
            assert all(isinstance(d, int) for d in value)

        elif name == "dtype" and not isinstance(value, np.dtype):
            value = np.dtype(value)

        elif (
            name == "grid"
            and not isinstance(value, CoordinateGrid)
            and value is not None
        ):
            period, offset = value if isinstance(value, tuple) else value, 0
            value = CoordinateGrid(period, offset)

        elif name == "unit" and value is not None:
            value = value

        elif name == "is_coord":
            value = bool(value)

        elif name == "vector_len" and value is not None:
            if not isinstance(value, ProcChainVar):
                value = self.proc_chain.get_variable(value)
            value.update_auto(
                shape=(),
                grid=None,
                unit=None,
                is_coord=False,
            )

        super().__setattr__(name, value)

    def _make_buffer(self) -> np.ndarray:
        shape = (
            self.shape
            if self.is_const
            else (self.proc_chain._block_width,) + self.shape
        )
        len = np.prod(shape)
        # Flattened array, with padding to allow memory alignment
        buf = np.zeros(len + 64 // self.dtype.itemsize, dtype=self.dtype)
        # offset to ensure memory alignment
        offset = (64 - buf.ctypes.data) % 64 // self.dtype.itemsize
        return buf[offset : offset + len].reshape(shape)

    def get_buffer(self, unit: str | Unit = None) -> np.ndarray:
        # If buffer needs to be created, do so now
        if self._buffer is None:
            if self.shape is auto:
                raise ProcessingChainError(f"cannot deduce shape of {self.name}")
            if self.dtype is auto:
                raise ProcessingChainError(f"cannot deduce dtype of {self.name}")
            self._buffer = self._make_buffer()

        if isinstance(self._buffer, np.ndarray):
            if self.is_coord is True:
                if isinstance(self.grid, CoordinateGrid):
                    pass
                elif unit is not None:
                    self.grid = CoordinateGrid(unit)
                else:
                    self.grid = CoordinateGrid(self.unit)
                self._buffer = [(self._buffer, self.grid)]
            elif self.unit is None or not (
                isinstance(self.unit, (Unit, Quantity)) or self.unit in ureg
            ):
                # buffer cannot be converted so return
                return self._buffer
            else:
                # buffer can be converted, so make it a list of buffers
                self._buffer = [(self._buffer, CoordinateGrid(self.unit))]

        # if no unit is given, use the native unit
        if unit is None:
            unit = self.unit
        if not isinstance(unit, CoordinateGrid) and unit in ureg:
            unit = CoordinateGrid(unit)

        # check if coordinate conversion has been done already
        for buff, buf_u in self._buffer:
            if buf_u == unit:
                return buff

        # If we get this far, add conversion processor to ProcChain and add new buffer to _buffer
        conversion_manager = UnitConversionManager(self, unit)
        self._buffer.append((conversion_manager.out_buffer, unit))
        self.proc_chain._proc_managers.append(conversion_manager)
        log.debug(f"added conversion: {conversion_manager}")
        return conversion_manager.out_buffer

    @property
    def buffer(self):
        return self.get_buffer()

    @property
    def period(self):
        return self.grid.period if self.grid else None

    @property
    def offset(self):
        return self.grid.offset if self.grid else None

    def description(self) -> str:
        return (
            f"{self.name}(shape: {self.shape}, "
            f"dtype: {self.dtype}, grid: {self.grid}, "
            f"unit: {self.unit}, is_coord: {self.is_coord})"
        )

    def update_auto(
        self,
        shape: int | tuple[int, ...] = auto,
        dtype: np.dtype = auto,
        grid: CoordinateGrid = auto,
        unit: str | Unit = auto,
        is_coord: bool = auto,
        period: period = None,
        offset: offset = 0,
        vector_len: str | ProcChainVar = None,
    ) -> None:
        """Update any variables set to ``auto``; leave the others alone. Emit a
        message only if anything was updated.
        """
        updated = False

        # Construct coordinate grid from period/offset if given
        if grid is auto and period is not None:
            if isinstance(offset, str):
                offset = self.get_variable(offset, expr_only=True)
            grid = CoordinateGrid(period, offset)

        if self.shape is auto and shape is not auto:
            self.shape = shape
            updated = True
        if self.dtype is auto and dtype is not auto:
            self.dtype = dtype
            updated = True
        if self.grid is auto and grid is not auto:
            self.grid = grid
            updated = True
        if self.unit is auto and unit is not auto:
            self.unit = unit
            updated = True
        if self.is_coord is auto and is_coord is not auto:
            self.is_coord = is_coord
            updated = True
        if self.vector_len is None and vector_len is not None:
            self.vector_len = vector_len
        if updated:
            log.debug(f"updated variable: {self.description()}")

    def __str__(self) -> str:
        return self.name


class ProcessingChain:
    """A class to efficiently perform a sequence of digital signal processing (DSP) transforms.

    It contains a list of DSP functions and a set of constant values and named
    variables contained in fixed memory locations. When executing the
    :class:`ProcessingChain`, processors will act on the internal memory
    without allocating new memory in the process. Furthermore, the memory is
    allocated in blocks, enabling vectorized processing of many entries at
    once. To set up a :class:`ProcessingChain`, use the following methods:

    - :meth:`.link_input_buffer` bind a named variable to an external NumPy
      array to read data from
    - :meth:`.add_processor` add a dsp function and bind its inputs to a set of
      named variables and constant values
    - :meth:`.link_output_buffer` bind a named variable to an external NumPy
      array to write data into

    When calling these methods, the :class:`ProcessingChain` class will use
    available information to allocate buffers to the correct sizes and data
    types. For this reason, transforms will ideally implement the
    :class:`numpy.ufunc` class, enabling broadcasting of array dimensions. If
    not enough information is available to correctly allocate memory, it can be
    provided through the named variable strings or by calling add_vector or
    add_scalar.
    """

    def __init__(self, block_width: int = 8, buffer_len: int = None) -> None:
        """
        Parameters
        ----------
        block_width
            number of entries to simultaneously process.
        buffer_len
            length of input and output buffers. Should be a multiple of
            `block_width`.
        """
        # Dictionary from name to scratch data buffers as ProcChainVar
        self._vars_dict = {}
        # list of processors with variables they are called on
        self._proc_managers = []
        # lists of I/O managers that handle copying data to/from external memory buffers
        self._input_managers = []
        self._output_managers = []

        self._block_width = block_width
        self._buffer_len = buffer_len

    def add_variable(
        self,
        name: str,
        dtype: np.dtype | str = auto,
        shape: int | tuple[int, ...] = auto,
        grid: CoordinateGrid = auto,
        unit: str | Unit = auto,
        is_coord: bool = auto,
        period: CoordinateGrid.period = None,
        offset: CoordinateGrid.offset = 0,
        vector_len: str | ProcChainVar = None,
    ) -> ProcChainVar:
        """Add a named variable containing a block of values or arrays.

        Parameters
        ----------
        name
            name of variable.
        dtype
            default is ``None``, meaning `dtype` will be deduced later, if
            possible.
        shape
            length or shape tuple of element. Default is ``None``, meaning length
            will be deduced later, if possible.
        grid
            for variable, containing period and offset.
        unit
            unit of variable.
        period
            unit with period of waveform associated with object. Do not use if
            `grid` is provided.
        offset
            unit with offset of waveform associated with object. Requires a
            `period` to be provided.
        is_coord
            if ``True``, transform value based on `period` and `offset`.
        """
        self._validate_name(name, raise_exception=True)
        if name in self._vars_dict:
            raise ProcessingChainError(name + " is already in variable list")

        # Construct coordinate grid from period/offset if given
        if grid is auto and period is not None:
            if isinstance(offset, str):
                offset = self.get_variable(offset, expr_only=True)
            grid = CoordinateGrid(period, offset)

        var = ProcChainVar(
            self,
            name,
            shape=shape,
            dtype=dtype,
            grid=grid,
            unit=unit,
            is_coord=is_coord,
            vector_len=vector_len,
        )
        self._vars_dict[name] = var
        return var

    def set_constant(
        self,
        varname: str,
        val: np.ndarray | int | float | Quantity,
        dtype: str | np.dtype = None,
        unit: str | Unit | Quantity = None,
    ) -> ProcChainVar:
        """Make a variable act as a constant and set it to val.

        Parameters
        ----------
        varname
            name of internal variable to set. If it does not exist, create
            it; otherwise, set existing variable to be constant
        val
            value of constant
        dtype
            dtype of constant
        unit
            unit of constant
        """

        param = self.get_variable(varname)
        assert param.is_constant or param._buffer is None
        param.is_constant = True

        if isinstance(val, Quantity):
            unit = val.unit
            val = val.magnitude

        val = np.array(val, dtype=dtype)

        param.update_auto(
            shape=val.shape,
            dtype=val.dtype,
            unit=unit,
        )
        np.copyto(param.get_buffer(), val, casting="unsafe")
        log.debug(f"set constant: {param.description()} = {val}")
        return param

    def link_input_buffer(
        self, varname: str, buff: np.ndarray | LGDO = None
    ) -> np.ndarray | LGDO:
        """Link an input buffer to a variable.

        Parameters
        ----------
        varname
            name of internal variable to copy into buffer at the end
            of processor execution. If variable does not yet exist, it will
            be created with a similar shape to the provided buffer.
        buff
            object to use as input buffer. If ``None``, create a new buffer
            with a similar shape to the variable.

        Returns
        -------
        buffer
            `buff` or newly allocated input buffer.
        """
        self._validate_name(varname, raise_exception=True)
        var = self.get_variable(varname, expr_only=True)
        if var is None:
            var = self.add_variable(varname)

        if not isinstance(var, ProcChainVar):
            raise ProcessingChainError(
                "Must link an input buffer to a processing chain variable"
            )

        # Create input buffer that will be linked and returned if none exists
        if buff is None:
            dtype = var.get_buffer().dtype

            if var is None:
                raise ProcessingChainError(
                    f"{varname} does not exist and no buffer was provided"
                )
            elif (
                isinstance(var.grid, CoordinateGrid)
                and len(var.shape) == 1
                and not var.is_coord
            ):
                buff = lgdo.WaveformTable(
                    size=self._buffer_len, wf_len=var.shape[0], dtype=dtype
                )
            elif len(var.shape) == 0:
                buff = lgdo.Array(shape=(self._buffer_len), dtype=dtype)
            elif var.vector_len is not None:
                buff = lgdo.VectorOfVectors(
                    shape_guess=(self._buffer_len, *var.shape), dtype=dtype
                )
            elif len(var.shape) > 0:
                buff = lgdo.ArrayOfEqualSizedArrays(
                    shape=(self._buffer_len, *var.shape), dtype=dtype
                )
            else:
                buff = np.ndarray((self._buffer_len,) + var.shape, dtype)

        # Add the buffer to the input buffers list
        if isinstance(buff, np.ndarray):
            out_man = NumpyIOManager(buff, var)
        elif isinstance(buff, lgdo.ArrayOfEqualSizedArrays):
            out_man = LGDOArrayOfEqualSizedArraysIOManager(buff, var)
        elif isinstance(buff, lgdo.VectorOfVectors):
            out_man = LGDOVectorOfVectorsIOManager(buff, var)
        elif isinstance(buff, lgdo.Array):
            out_man = LGDOArrayIOManager(buff, var)
        elif isinstance(buff, lgdo.WaveformTable):
            out_man = LGDOWaveformIOManager(buff, var)
        else:
            raise ProcessingChainError(
                "Could not link input buffer of unknown type", str(buff)
            )

        log.debug(f"added input buffer: {out_man}")
        self._input_managers.append(out_man)

        return buff

    def link_output_buffer(
        self, varname: str, buff: np.ndarray | LGDO = None
    ) -> np.ndarray | LGDO:
        """Link an output buffer to a variable.

        Parameters
        ----------
        varname
            name of internal variable to copy into buffer at the end of
            processor execution. If variable does not yet exist, it will be
            created with a similar shape to the provided buffer.
        buff
            object to use as output buffer. If ``None``, create a new buffer
            with a similar shape to the variable.

        Returns
        -------
        buffer
            `buff` or newly allocated output buffer.
        """
        self._validate_name(varname, raise_exception=True)
        var = self.get_variable(varname, expr_only=True)
        if var is None:
            var = self.add_variable(varname)

        if not isinstance(var, ProcChainVar):
            raise ProcessingChainError(
                "must link an output buffer to a processing chain variable"
            )

        # Create output buffer that will be linked and returned if none exists
        if buff is None:
            dtype = var.get_buffer().dtype

            if var is None:
                raise ProcessingChainError(
                    varname + " does not exist and no buffer was provided"
                )
            elif (
                isinstance(var.grid, CoordinateGrid)
                and len(var.shape) == 1
                and not var.is_coord
            ):
                buff = lgdo.WaveformTable(
                    size=self._buffer_len, wf_len=var.shape[0], dtype=dtype
                )
            elif len(var.shape) == 0:
                buff = lgdo.Array(shape=(self._buffer_len), dtype=dtype)
            elif var.vector_len is not None:
                buff = lgdo.VectorOfVectors(
                    shape_guess=(self._buffer_len, *var.shape), dtype=dtype
                )
            elif len(var.shape) > 0:
                buff = lgdo.ArrayOfEqualSizedArrays(
                    shape=(self._buffer_len, *var.shape), dtype=dtype
                )
            else:
                buff = np.ndarray((self._buffer_len,) + var.shape, dtype)

        # Add the buffer to the output buffers list
        if isinstance(buff, np.ndarray):
            out_man = NumpyIOManager(buff, var)
        elif isinstance(buff, lgdo.ArrayOfEqualSizedArrays):
            out_man = LGDOArrayOfEqualSizedArraysIOManager(buff, var)
        elif isinstance(buff, lgdo.VectorOfVectors):
            out_man = LGDOVectorOfVectorsIOManager(buff, var)
        elif isinstance(buff, lgdo.Array):
            out_man = LGDOArrayIOManager(buff, var)
        elif isinstance(buff, lgdo.WaveformTable):
            out_man = LGDOWaveformIOManager(buff, var)
        else:
            raise ProcessingChainError(
                "could not link output buffer of unknown type", str(buff)
            )

        log.debug(f"added output buffer: {out_man}")
        self._output_managers.append(out_man)

        return buff

    def add_processor(
        self, func: np.ufunc, *args, signature: str = None, types: list[str] = None
    ) -> None:
        """Make a list of parameters from `*args`. Replace any strings in the
        list with NumPy objects from `vars_dict`, where able.
        """
        params = []
        kw_params = {}
        for _, param in enumerate(args):
            if isinstance(param, str):
                param = self.get_variable(param)
            if isinstance(param, dict):
                kw_params.update(param)
            else:
                params.append(param)

        proc_man = ProcessorManager(self, func, params, kw_params, signature, types)
        self._proc_managers.append(proc_man)
        log.debug(f"added processor: {proc_man}")

    def execute(self, start: int = 0, stop: int = None) -> None:
        """Execute the dsp chain on the entire input/output buffers."""
        if stop is None:
            stop = self._buffer_len
        for i in range(start, stop, self._block_width):
            self._execute_procs(i, min(i + self._block_width, self._buffer_len))

    def get_variable(
        self, expr: str, get_names_only: bool = False, expr_only: bool = False
    ) -> Any:
        r"""Parse string `expr` into a NumPy array or value, using the following
        syntax:

        - numeric values are parsed into ``int``\ s or ``float``\ s
        - units found in the :mod:`pint` package
        - other strings are parsed into variable names. If `get_names_only` is
          ``False``, fetch the internal buffer (creating it as needed). Else,
          return a string of the name
        - if a string is followed by ``(...)``, try parsing into one of the
          following expressions:

          - ``len(expr)``: return the length of the array found with `expr`
          - ``round(expr)``: return the value found with `expr` to the
            nearest integer
          - ``varname(shape, type)``: allocate a new buffer with the
            specified shape and type, using ``varname``. This is used if
            the automatic type and shape deduction for allocating variables
            fails

        - Unary and binary operators :obj:`+`, :obj:`-`, :obj:`*`, :obj:`/`,
          :obj:`//` are available. If a variable name is included in the
          expression, a processor will be added to the
          :class:`ProcessingChain` and a new buffer allocated to store the
          output
        - ``varname[slice]``: return the variable with a slice applied. Slice
          values can be ``float``\ s, and will have round applied to them
        - ``keyword = expr``: return a ``dict`` with a single element
          pointing from keyword to the parsed `expr`. This is used for
          `kwargs`. If `expr_only` is ``True``, raise an exception if we see
          this.

        If `get_names_only` is set to ``True``, do not fetch or allocate new
        arrays, instead return a list of variable names found in the expression.
        """
        names = []
        try:
            stmt = ast.parse(expr).body[0]
            var = self._parse_expr(stmt.value, expr, get_names_only, names)
        except Exception as e:
            raise ProcessingChainError("Could not parse expression:\n  " + expr) from e

        # Check if this is an arg (i.e. expr) or kwarg (i.e. assign)
        if not get_names_only:
            if isinstance(stmt, ast.Expr):
                return var
            elif isinstance(stmt, ast.Assign) and len(stmt.targets) == 1:
                if expr_only:
                    raise ProcessingChainError(
                        "kwarg assignment is not allowed in this context\n  " + expr
                    )
                return {stmt.targets[0].id: var}
            else:
                raise ProcessingChainError("Could not parse expression:\n  " + expr)
        else:
            return names

    def _parse_expr(
        self, node: Any, expr: str, dry_run: bool, var_name_list: list[str]
    ) -> Any:
        """
        Helper function for :meth:`ProcessingChain.get_variable` that
        recursively evaluates the AST tree. Whenever we encounter a variable
        name, add it to `var_name_list` (which should begin as an empty list).
        Only add new variables and processors to the chain if `dry_run` is
        ``True``. Based on `this Stackoverflow
        answer <https://stackoverflow.com/a/9558001>`_.
        """
        if node is None:
            return None

        elif isinstance(node, ast.List):
            npparr = np.array(
                ast.literal_eval(expr[node.col_offset : node.end_col_offset])
            )
            if len(npparr.shape) == 1:
                return npparr
            else:
                ProcessingChainError("only 1D arrays are supported: " + expr)

        elif isinstance(node, ast.Num):
            return node.n

        elif isinstance(node, ast.Str):
            return node.s

        elif isinstance(node, ast.Constant):
            return node.value

        # look for name in variable dictionary
        elif isinstance(node, ast.Name):
            # check if it is a unit
            if node.id in ureg:
                return ureg(node.id)

            # check if it is a variable
            var_name_list.append(node.id)
            if dry_run:
                return None

            val = self._vars_dict.get(node.id, None)
            if val is None:
                val = self.add_variable(node.id)
            return val

        # define binary operators (+,-,*,/)
        elif isinstance(node, ast.BinOp):
            lhs = self._parse_expr(node.left, expr, dry_run, var_name_list)
            rhs = self._parse_expr(node.right, expr, dry_run, var_name_list)
            if rhs is None or lhs is None:
                return None
            op, op_form = ast_ops_dict[type(node.op)]

            if not (isinstance(lhs, ProcChainVar) or isinstance(rhs, ProcChainVar)):
                ret = op(lhs, rhs)
                if isinstance(ret, Quantity) and ureg.is_compatible_with(
                    ret.u, ureg.dimensionless
                ):
                    ret = ret.to(ureg.dimensionless).magnitude
                return ret

            name = "(" + op_form.format(str(lhs), str(rhs)) + ")"
            if isinstance(lhs, ProcChainVar) and isinstance(rhs, ProcChainVar):
                # TODO: handle units/coords; for now make them match lhs
                out = ProcChainVar(self, name, is_coord=lhs.is_coord)
            elif isinstance(lhs, ProcChainVar):
                out = ProcChainVar(
                    self,
                    name,
                    unit=lhs.unit,
                    is_coord=lhs.is_coord,
                )
            else:
                out = ProcChainVar(
                    self,
                    name,
                    unit=rhs.unit,
                    is_coord=rhs.is_coord,
                )

            proc_man = ProcessorManager(self, op, [lhs, rhs, out])
            self._proc_managers.append(proc_man)
            log.debug(f"added processor: {proc_man}")
            return out

        # define unary operators (-)
        elif isinstance(node, ast.UnaryOp):
            operand = self._parse_expr(node.operand, expr, dry_run, var_name_list)
            if operand is None:
                return None
            op, op_form = ast_ops_dict[type(node.op)]
            name = "(" + op_form.format(str(operand)) + ")"

            if isinstance(operand, ProcChainVar):
                out = ProcChainVar(
                    self,
                    name,
                    operand.shape,
                    operand.dtype,
                    operand.grid,
                    operand.unit,
                    operand.is_coord,
                )
                proc_man = ProcessorManager(self, op, [operand, out])
                self._proc_managers.append(proc_man)
                log.debug(f"added processor: {proc_man}")
            else:
                out = op(operand)

            return out

        elif isinstance(node, ast.Subscript):
            val = self._parse_expr(node.value, expr, dry_run, var_name_list)
            if val is None:
                return None
            if not isinstance(val, ProcChainVar):
                raise ProcessingChainError("Cannot apply subscript to", node.value)

            def get_index(slice_value):
                ret = self._parse_expr(slice_value, expr, dry_run, var_name_list)
                if ret is None:
                    return ret
                if isinstance(ret, Quantity):
                    ret = float(ret / val.period)
                if isinstance(ret, float):
                    round_ret = int(round(ret))
                    if abs(ret - round_ret) > 0.0001:
                        log.warning(
                            f"slice value {slice_value} is non-integer. Rounding to {round_ret}"
                        )
                    return round_ret
                return int(ret)

            if isinstance(node.slice, ast.Index):
                index = get_index(node.slice.value)
                out_buf = val[..., index]
                out_name = (f"{str(val)}[{index}]",)
                out_grid = None

            elif isinstance(node.slice, ast.Slice):
                sl = slice(
                    get_index(node.slice.lower),
                    get_index(node.slice.upper),
                    get_index(node.slice.step),
                )
                out_buf = val.buffer[..., sl]
                out_name = "{}[{}:{}{}]".format(
                    str(val),
                    "" if sl.start is None else str(sl.start),
                    "" if sl.stop is None else str(sl.stop),
                    "" if sl.step is None else ":" + str(sl.step),
                )

                if val.grid is None:
                    out_grid = None
                else:
                    pd = val.period
                    if sl.step is not None:
                        pd *= sl.step

                    off = val.offset
                    if sl.start is not None and sl.start > 0:
                        start = sl.start * val.period
                        if isinstance(off, ProcChainVar):
                            new_off = ProcChainVar(
                                self, name=f"({str(off)}+{str(start)})", is_coord=True
                            )
                            proc_man = ProcessorManager(
                                self, np.add, [off, start, new_off]
                            )
                            self._proc_managers.append(proc_man)
                            log.debug(f"added processor: {proc_man}")
                            off = new_off
                        else:
                            off += start
                    out_grid = CoordinateGrid(pd, off)

            elif isinstance(node.slice, ast.ExtSlice):
                # TODO: implement this...
                raise ProcessingChainError("ExtSlice still isn't implemented...")

            # Create our return variable and set the buffer to the slice
            out = ProcChainVar(
                self,
                out_name,
                shape=out_buf.shape[1:],
                dtype=out_buf.dtype,
                grid=out_grid,
                unit=val.unit,
                is_coord=val.is_coord,
            )
            out._buffer = [(out_buf, val._buffer[0][1])] if out.is_coord else out_buf
            return out

        # for name.attribute
        elif isinstance(node, ast.Attribute):
            # If we are looking for an attribute of a module (e.g. np.pi)
            if node.value.id in self.module_list:
                mod = self.module_list[node.value.id]
                attr = getattr(mod, node.attr)
                if not isinstance(attr, (int, float)):
                    raise ProcessingChainError(
                        f"Attribute {node.attr} from {node.value} is not"
                        f"an int or float..."
                    )
                return attr

            # Otherwise this is probably a ProcChainVar
            val = self._parse_expr(node.value, expr, dry_run, var_name_list)
            if val is None:
                return None
            return getattr(val, node.attr)

        # for func(args, kwargs)
        elif isinstance(node, ast.Call):
            func = self.func_list.get(node.func.id, None)
            args = [
                self._parse_expr(arg, expr, dry_run, var_name_list) for arg in node.args
            ]
            kwargs = {
                kwarg.arg: self._parse_expr(kwarg.value, expr, dry_run, var_name_list)
                for kwarg in node.keywords
            }
            if func is not None:
                return func(*args, **kwargs)
            elif self._validate_name(node.func.id):
                var_name = node.func.id
                var_name_list.append(var_name)
                if var_name in self._vars_dict:
                    var = self._vars_dict[var_name]
                    var.update_auto(*args, **kwargs)
                    return self._vars_dict[var_name]
                elif not dry_run:
                    return self.add_variable(var_name, *args, **kwargs)
                else:
                    return None

            else:
                raise ProcessingChainError(
                    f"do not recognize call to {func} with arguments "
                    f"{[str(arg.__dict__) for arg in node.args]}"
                )

        raise ProcessingChainError(f"cannot parse AST nodes of type {node.__dict__}")

    def _validate_name(self, name: str, raise_exception: bool = False) -> bool:
        """Check that name is alphanumeric, and not an already used keyword"""
        isgood = (
            re.match(r"\A\w+$", name)
            and name not in self.func_list
            and name not in ureg
            and name not in self.module_list
        )
        if raise_exception and not isgood:
            raise ProcessingChainError(f"{name} is not a valid variable name")
        return isgood

    def _execute_procs(self, begin: int, end: int) -> str:
        """Copy from input buffers to variables, call all the processors on
        their paired arg tuples, copy from variables to list of output buffers.
        """
        # Copy input buffers into proc chain buffers
        for in_man in self._input_managers:
            in_man.read(begin, end)

        # Loop through processors and run each one
        for proc_man in self._proc_managers:
            try:
                proc_man.execute()
            except DSPFatal as e:
                e.processor = str(proc_man)
                e.wf_range = (begin, end)
                raise e

        # copy from processing chain buffers into output buffers
        for out_man in self._output_managers:
            out_man.write(begin, end)

    def __str__(self) -> str:
        return (
            "Input variables:\n  "
            + "\n  ".join([str(in_man) for in_man in self._input_managers])
            + "\nProcessors:\n  "
            + "\n  ".join([str(proc_man) for proc_man in self._proc_managers])
            + "\nOutput variables:\n  "
            + "\n  ".join([str(out_man) for out_man in self._output_managers])
        )

    # Define functions that can be parsed by get_variable
    # Get length of ProcChainVar
    def _length(var: ProcChainVar) -> int:  # noqa: N805
        if var is None:
            return None
        if not isinstance(var, ProcChainVar):
            raise ProcessingChainError(f"cannot call len() on {var}")
        if not len(var.buffer.shape) == 2:
            raise ProcessingChainError(f"{var} has wrong number of dims")
        if var.vector_len is None:
            return var.buffer.shape[1]
        else:
            return var.vector_len

    # round value
    def _round(
        var: ProcChainVar | Quantity,  # noqa: N805
        to_nearest: int | float | Unit | Quantity | CoordinateGrid = 1,
        dtype: str = None,
    ) -> float | Quantity | ProcChainVar:
        """Round a variable or value to nearest multiple of `to_nearest`.
        If var is a ProcChainVar, and to_nearest is a Unit or Quantity, return
        a new ProcChainVar with a period of to_nearest, and the underlying
        values and offset rounded. If var is a ProcChainVar and to_nearest
        is an int or a float, keep the unit and just round the underlying
        value.

        Example usage:
        round(tp_0, wf.grid) - convert tp_0 to nearest array index of wf
        round(5*us, wf.period) - 5 us in wf clock ticks
        """

        if var is None:
            return None
        if not isinstance(var, ProcChainVar):
            return round(float(var / to_nearest)) * to_nearest
        else:
            name = f"round({var.name}, {to_nearest})"
            dtype = np.dtype(dtype) if dtype is not None else var.dtype
            if var.is_coord:
                if isinstance(to_nearest, (int, float)):
                    grid = CoordinateGrid(var.grid.period * to_nearest, var.grid.offset)
                elif isinstance(to_nearest, (Unit, Quantity)):
                    grid = CoordinateGrid(to_nearest, var.grid.offset)
                else:
                    grid = to_nearest

                out = ProcChainVar(
                    var.proc_chain,
                    name,
                    var.shape,
                    dtype,
                    grid,
                    var.unit,
                    var.is_coord,
                )
                conversion_manager = UnitConversionManager(var, grid, round=True)
                out._buffer = conversion_manager.out_buffer
                var.proc_chain._proc_managers.append(conversion_manager)
                log.debug(f"added conversion: {conversion_manager}")
            else:
                out = ProcChainVar(
                    var.proc_chain,
                    name,
                    var.shape,
                    dtype,
                    var.grid,
                    var.unit,
                    var.is_coord,
                )

                var.proc_chain.add_processor(round_to_nearest, var, to_nearest, out)

            return out

    # type cast variable
    def _astype(var: ProcChainVar, dtype: str) -> ProcChainVar:  # noqa: N805
        dtype = np.dtype(dtype)
        if var is None:
            return None
        if not isinstance(var, ProcChainVar):
            raise ProcessingChainError(f"cannot call astype() on {var}")
        else:
            name = f"{var.name}.astype(`{dtype.char}`)"
            out = ProcChainVar(
                var.proc_chain,
                name,
                var.shape,
                dtype,
                var.grid,
                var.unit,
                var.is_coord,
            )
            proc_man = ProcessorManager(
                var.proc_chain,
                np.copyto,
                [out, var],
                kw_params={"casting": "'unsafe'"},
                signature="(),(),()",
                types=f"{dtype.char}{var.dtype.char}",
            )
            var.proc_chain._proc_managers.append(proc_man)
            log.debug(f"added processor: {proc_man}")
            return out

    def _loadlh5(path_to_file, path_in_file: str) -> np.array:  # noqa: N805
        """
        Load data from an LH5 file.

        Args:
            path_to_file (str): The path to the LH5 file.
            path_in_file (str): The path to the data within the LH5 file.

        Returns:
            list: The loaded data.
        """

        try:
            loaded_data = sto.read(path_in_file, path_to_file)[0].nda
        except ValueError:
            raise ProcessingChainError(f"LH5 file not found: {path_to_file}")

        return loaded_data

    # dict of functions that can be parsed by get_variable
    func_list = {
        "len": _length,
        "round": _round,
        "astype": _astype,
        "loadlh5": _loadlh5,
    }
    module_list = {"np": np, "numpy": np}


class ProcessorManager:
    """The class that calls processors and makes sure variables are compatible."""

    @dataclass
    class DimInfo:
        length: int  # length of arrays in this dimension
        grid: CoordinateGrid  # period and offset of arrays in this dimension

    def __init__(
        self,
        proc_chain: ProcessingChain,
        func: np.ufunc,
        params: list[str],
        kw_params: dict = None,
        signature: str = None,
        types: list[str] = None,
    ) -> None:
        assert (
            isinstance(proc_chain, ProcessingChain)
            and callable(func)
            and isinstance(params, list)
        )

        if kw_params is None:
            kw_params = {}

        # reference back to our processing chain
        self.proc_chain = proc_chain
        # callable function used to process data
        self.processor = func
        # list of parameters prior to converting to internal representation
        self.params = params
        # dict of keyword parameters prior to converting to internal rep
        self.kw_params = kw_params
        # list of raw values and buffers from params; we will fill this soon
        self.args = []
        # dict of kws -> raw values and buffers from params; we will fill this soon
        self.kwargs = {}

        # Get the signature and list of valid types for the function
        self.signature = func.signature if signature is None else signature
        if self.signature is None:
            self.signature = (
                ",".join(["()"] * func.nin) + "->" + ",".join(["()"] * func.nout)
            )

        # Get list of allowed type signatures
        if types is None:
            types = func.types.copy()
        if types is None:
            raise ProcessingChainError(
                f"""could not find a type signature list
                                           for {func.__name__}. Please supply a
                                           valid list of types."""
            )
        if not isinstance(types, list):
            types = [types]
        found_types = [typestr.replace("->", "") for typestr in types]

        # Make sure arrays obey the broadcasting rules, and make a dictionary
        # of the correct dimensions and unit system
        dims_list = re.findall(r"\((.*?)\)", self.signature)

        if not len(dims_list) == len(params) + len(kw_params):
            raise ProcessingChainError(
                f"expected {len(dims_list)} arguments from signature "
                f"{self.signature}; found "
                f"{len(params)+len(kw_params)}: ({', '.join([str(par) for par in params])})"
            )

        dims_dict = {}  # map from dim name -> DimInfo
        outerdims = []  # list of DimInfo
        grid = None  # period/offset to use for unit and coordinate conversions

        for ipar, (dims, param) in enumerate(
            zip(dims_list, it.chain(self.params, self.kw_params.values()))
        ):
            if not isinstance(param, (ProcChainVar, np.ndarray)):
                continue

            # find type signatures that match type of array
            if param.dtype is not auto:
                arr_type = param.dtype.char
                found_types = [
                    type_sig
                    for type_sig in found_types
                    if np.can_cast(arr_type, type_sig[ipar])
                ]

            # fill out dimensions from dim signature and check if it works
            if param.shape is auto:
                continue
            fun_dims = [od for od in outerdims] + [
                d.strip() for d in dims.split(",") if d
            ]
            arr_dims = list(param.shape)
            arr_grid = (
                param.grid
                if isinstance(param, ProcChainVar) and param.grid is not auto
                else None
            )
            if not grid:
                grid = arr_grid

            # check if arr_dims can be broadcast to match fun_dims
            for i in range(max(len(fun_dims), len(arr_dims))):
                fd = fun_dims[-i - 1] if i < len(fun_dims) else None
                ad = (
                    arr_dims[-i - 1]
                    if i < len(arr_dims)
                    else self.proc_chain._block_width
                    if i == len(arr_dims)
                    else None
                )

                if isinstance(fd, str):
                    if fd in dims_dict:
                        this_dim = dims_dict[fd]
                        if not ad or this_dim.length != ad:
                            raise ProcessingChainError(
                                f"failed to broadcast array dimensions for "
                                f"{func.__name__}. Could not find consistent value "
                                f"for dimension {fd}"
                            )
                        if not this_dim.grid:
                            dims_dict[fd].grid = arr_grid
                        elif arr_grid and arr_grid != this_dim.grid:
                            log.debug(
                                f"arrays of dimension {fd} for "
                                f"{func.__name__} do not have consistent period "
                                f"and offset!"
                            )
                    else:
                        dims_dict[fd] = self.DimInfo(ad, arr_grid)

                elif not fd:
                    # if we ran out of function dimensions, add a new outer dim
                    outerdims.insert(0, self.DimInfo(ad, arr_grid))

                elif not ad:
                    continue

                elif fd.length != ad:
                    # If dimensions disagree, either insert a broadcasted array dimension or raise an exception
                    if len(fun_dims) > len(arr_dims):
                        arr_dims.insert(len(arr_dims) - i, 1)
                    elif len(fun_dims) < len(arr_dims):
                        outerdims.insert(len(fun_dims) - i, self.DimInfo(ad, arr_grid))
                        fun_dims.insert(len(fun_dims) - i, ad)
                    else:
                        raise ProcessingChainError(
                            f"failed to broadcast array dimensions for "
                            f"{func.__name__}. Input arrays do not have "
                            f"consistent outer dimensions.  Require: "
                            f"{tuple(dim.length for dim in outerdims+fun_dims)}; "
                            f"found {tuple(arr_dims)} for {param}"
                        )
                elif not fd.grid:
                    outerdims[len(fun_dims) - 1 - i].grid = arr_grid

                elif arr_grid and fd.grid != arr_grid:
                    log.debug(
                        f"arrays of dimension {fd} for {func.__name__} "
                        f"do not have consistent period and offset!"
                    )

                arr_grid = None  # this is only used for inner most dim

        # Get the type signature we are using
        if not found_types:
            for param in it.chain(self.params, self.kw_params.values()):
                if not isinstance(param, ProcChainVar):
                    continue
            raise ProcessingChainError(
                f"could not find a type signature matching the types of the "
                f"variables given for {self} (types: {types})"
            )
        # Use the first types in the list that all our types can be cast to
        self.types = [np.dtype(t) for t in found_types[0]]

        # If we haven't identified a coordinate grid from WFs, try from coords
        if not grid:
            for param in it.chain(self.params, self.kw_params.values()):
                if isinstance(param, ProcChainVar) and param.is_coord is True:
                    grid = param.grid
                    break

        # Finish setting up of input parameters for function
        # Iterate through args and then kwargs
        # Reshape variable arrays to add broadcast dimensions
        # Allocate new arrays as needed
        # Convert coords to right system of units as needed
        for _, ((arg_name, param), dims, dtype) in enumerate(
            zip(
                it.chain(zip(it.repeat(None), self.params), self.kw_params.items()),
                dims_list,
                self.types,
            )
        ):
            dim_list = outerdims.copy()
            for d in dims.split(","):
                d = d.strip()
                if not d:
                    continue
                if d not in dims_dict:
                    # If it is an array lets get the length
                    if isinstance(param, np.ndarray):
                        dims_dict[d] = self.DimInfo(len(param), None)
                    else:
                        raise ProcessingChainError(
                            f"could not deduce dimension {d} for {param}"
                        )
                dim_list.append(dims_dict[d])
            shape = tuple(d.length for d in dim_list)
            this_grid = dim_list[-1].grid if dim_list else None

            if isinstance(param, ProcChainVar):
                # Deduce any automated descriptions of parameter
                unit = None
                is_coord = False
                if param.is_coord is True and grid is not None:
                    unit = str(grid.period.u)
                    this_grid = grid
                elif (
                    isinstance(param.unit, str)
                    and param.unit in ureg
                    and grid is not None
                    and ureg.is_compatible_with(grid.period, param.unit)
                ):
                    is_coord = True
                    this_grid = grid

                param.update_auto(
                    shape=shape,
                    dtype=np.dtype(dtype),
                    grid=this_grid,
                    unit=unit,
                    is_coord=is_coord,
                )

                arshape = list(param.shape)
                param = param.get_buffer(grid)

                # reshape just in case there are some missing dimensions
                for idim in range(-1, -1 - len(shape), -1):
                    if (
                        len(arshape) < len(shape) + 1 + idim
                        or arshape[idim] != shape[idim]
                    ):
                        arshape.insert(len(arshape) + idim + 1, 1)
                        print(arshape)
                param = param.reshape(tuple([self.proc_chain._block_width] + arshape))

            elif isinstance(param, str):
                # Convert string into integer buffer if appropriate
                if np.issubdtype(dtype, np.integer):
                    try:
                        param = np.frombuffer(param.encode("ascii"), dtype).reshape(
                            shape
                        )
                    except ValueError:
                        raise ProcessingChainError(
                            f"could not convert string '{param}' into"
                            f"byte-array of type {dtype} and shape {shape}"
                        )

            elif param is not None:
                # Convert scalar to right type, including units
                if isinstance(param, (Quantity, Unit)):
                    if ureg.is_compatible_with(ureg.dimensionless, param):
<<<<<<< HEAD
                        param = param.magnitude
=======
                        param = param.to(ureg.dimensionless).magnitude
>>>>>>> 71e3f9c7
                    elif not isinstance(
                        grid, CoordinateGrid
                    ) or not ureg.is_compatible_with(grid.period.u, param):
                        raise ProcessingChainError(
                            f"could not find valid conversion for {param}; "
                            f"CoordinateGrid is {grid}"
                        )
                    else:
<<<<<<< HEAD
                        param = (param / grid.period).magnitude
=======
                        param = (param / grid.period).to(ureg.dimensionless).magnitude
>>>>>>> 71e3f9c7
                if np.issubdtype(dtype, np.integer):
                    param = dtype.type(np.round(param))
                else:
                    param = dtype.type(param)

            if arg_name is None:
                self.args.append(param)
            else:
                self.kwargs[arg_name] = param

    def execute(self) -> None:
        self.processor(*self.args, **self.kwargs)

    def __str__(self) -> str:
        return (
            self.processor.__name__
            + "("
            + ", ".join(
                [str(par) for par in self.params]
                + [f"{k}={str(v)}" for k, v in self.kw_params.items()]
            )
            + ")"
        )


class UnitConversionManager(ProcessorManager):
    """A special processor manager for handling converting variables between unit systems."""

    @vectorize(
        [f"{t}({t}, f8, f8, f8)" for t in ["f4", "f8"]],
        **nb_kwargs,
    )
    def convert(buf_in, offset_in, offset_out, period_ratio):  # noqa: N805
        return (buf_in + offset_in) * period_ratio - offset_out

    @vectorize(
        [
            f"{t}({t}, f8, f8, f8)"
            for t in ["u1", "u2", "u4", "u8", "i1", "i2", "i4", "i8"]
        ],
        **nb_kwargs,
    )
    def convert_int(buf_in, offset_in, offset_out, period_ratio):  # noqa: N805
        tmp = (buf_in + offset_in) * period_ratio - offset_out
        ret = np.rint(tmp)
        if np.abs(tmp - ret) < 1.0e-5:
            return ret
        else:
            raise DSPFatal("Cannot convert to integer. Use round or astype")

    @vectorize(
        [
            f"{t}({t}, f8, f8, f8)"
            for t in ["u1", "u2", "u4", "u8", "i1", "i2", "i4", "i8", "f4", "f8"]
        ],
        **nb_kwargs,
    )
    def convert_round(buf_in, offset_in, offset_out, period_ratio):  # noqa: N805
        return np.rint((buf_in + offset_in) * period_ratio - offset_out)

    def __init__(
        self,
        var: ProcChainVar,
        unit: str | Unit | Quantity | CoordinateGrid,
        round=False,
    ) -> None:
        # reference back to our processing chain
        self.proc_chain = var.proc_chain
        # callable function used to process data
        if round:
            self.processor = UnitConversionManager.convert_round
        elif issubclass(var.dtype.type, np.floating):
            self.processor = UnitConversionManager.convert
        else:
            self.processor = UnitConversionManager.convert_int

        # list of parameters prior to converting to internal representation
        self.params = [var, unit]
        self.kw_params = {}

        to_offset = 0
        if isinstance(unit, CoordinateGrid):
            to_offset = unit.get_offset()
            unit = unit.period

        if isinstance(var._buffer, list):
            from_buffer, from_unit = var._buffer[0]
        else:
            from_buffer = var._buffer
            from_unit = var.unit
            if isinstance(from_unit, str) and from_unit in ureg:
                from_unit = ureg.Quantity(from_unit)

        if isinstance(from_unit, CoordinateGrid):
            ratio = from_unit.get_period(unit)
            from_offset = from_unit.get_offset()
        elif isinstance(from_unit, (Unit, Quantity)):
            if isinstance(unit, str):
                unit = ureg.Quantity(unit)
            ratio = float(from_unit / unit)
            from_offset = 0
        else:
            ratio = 1 / unit
            from_offset = 0

        # Make sure broadcasting will work correctly
        if isinstance(from_offset, np.ndarray):
            from_offset = from_offset.reshape(
                from_offset.shape[0],
                *[1] * (len(from_buffer.shape) - len(from_offset.shape)),
            )
        if isinstance(to_offset, np.ndarray):
            to_offset = to_offset.reshape(
                to_offset.shape[0],
                *[1] * (len(from_buffer.shape) - len(to_offset.shape)),
            )

        self.out_buffer = np.zeros_like(from_buffer, dtype=var.dtype)
        self.args = [
            from_buffer,
            from_offset,
            to_offset,
            ratio,
            self.out_buffer,
        ]
        self.kwargs = {}


class IOManager(metaclass=ABCMeta):
    r"""Base class.

    :class:`IOManager`\ s will be associated with a type of input/output
    buffer, and must define a read and write for each one. ``__init__()``
    methods should update variable with any information from buffer, and check
    that buffer and variable are compatible.
    """

    @abstractmethod
    def read(self, start: int, end: int) -> None:
        pass

    @abstractmethod
    def write(self, start: int, end: int) -> None:
        pass

    @abstractmethod
    def __str__(self) -> str:
        pass


# Ok, this one's not LGDO
class NumpyIOManager(IOManager):
    r""":class:`IOManager` for buffers that are :class:`numpy.ndarray`\ s."""

    def __init__(self, io_buf: np.ndarray, var: ProcChainVar) -> None:
        assert isinstance(io_buf, np.ndarray) and isinstance(var, ProcChainVar)

        var.update_auto(dtype=io_buf.dtype, shape=io_buf.shape[1:])

        if var.shape != io_buf.shape[1:] or var.dtype != io_buf.dtype:
            raise ProcessingChainError(
                f"numpy.array<{self.io_buf.shape}>({{{self.io_buf.dtype}}}@{self.io_buf.data}) "
                "is not compatible with variable {self.var}"
            )

        self.io_buf = io_buf
        self.var = var
        self.raw_var = var.buffer

    def read(self, start: int, end: int) -> None:
        np.copyto(
            self.raw_var[0 : end - start, ...], self.io_buf[start:end, ...], "unsafe"
        )

    def write(self, start: int, end: int) -> None:
        np.copyto(
            self.io_buf[start:end, ...], self.raw_var[0 : end - start, ...], "unsafe"
        )

    def __str__(self) -> str:
        return (
            f"{self.var} linked to numpy.array(shape={self.io_buf.shape}, "
            f"dtype={self.io_buf.dtype})"
        )


class LGDOArrayIOManager(IOManager):
    r"""IO Manager for buffers that are :class:`lgdo.Array`\ s."""

    def __init__(self, io_array: lgdo.Array, var: ProcChainVar) -> None:
        assert isinstance(io_array, lgdo.Array) and isinstance(var, ProcChainVar)

        unit = io_array.attrs.get("units", None)
        var.update_auto(dtype=io_array.dtype, shape=io_array.nda.shape[1:], unit=unit)

        if isinstance(var.unit, (CoordinateGrid, Quantity, Unit)):
            if isinstance(var.unit, CoordinateGrid):
                var_u = var.unit.period.u
            elif isinstance(var.unit, Quantity):
                var_u = var.unit.u
            else:
                var_u = var.unit

            if unit is None:
                unit = var_u
            elif ureg.is_compatible_with(var_u, unit):
                unit = ureg.Quantity(unit).u
            else:
                raise ProcessingChainError(
                    f"LGDO array and variable {var} have incompatible units "
                    f"({var_u} and {unit})"
                )
        elif isinstance(var.unit, str) and unit is None:
            unit = var.unit

        if "units" not in io_array.attrs and unit is not None:
            io_array.attrs["units"] = str(unit)

        self.io_array = io_array
        self.raw_buf = io_array.nda
        self.var = var
        self.raw_var = var.get_buffer(unit)

        if (
            self.var.shape != self.io_array.nda.shape[1:]
            or self.raw_var.dtype != self.io_array.dtype
        ):
            raise ProcessingChainError(
                f"LGDO object "
                f"{self.io_buf.form_datatype()} is "
                f"incompatible with {str(self.var)}"
            )

    def read(self, start: int, end: int) -> None:
        np.copyto(
            self.raw_var[0 : end - start, ...], self.raw_buf[start:end, ...], "unsafe"
        )

    def write(self, start: int, end: int) -> None:
        np.copyto(
            self.raw_buf[start:end, ...], self.raw_var[0 : end - start, ...], "unsafe"
        )

    def __str__(self) -> str:
        return f"{self.var} linked to lgdo.Array(shape={self.io_array.nda.shape}, dtype={self.io_array.nda.dtype}, attrs={self.io_array.attrs})"


class LGDOArrayOfEqualSizedArraysIOManager(IOManager):
    r""":class:`IOManager` for buffers that are :class:`lgdo.ArrayOfEqualSizedArray`\ s."""

    def __init__(self, io_array: np.ArrayOfEqualSizedArrays, var: ProcChainVar) -> None:
        assert isinstance(io_array, lgdo.ArrayOfEqualSizedArrays) and isinstance(
            var, ProcChainVar
        )

        unit = io_array.attrs.get("units", None)
        var.update_auto(dtype=io_array.dtype, shape=io_array.nda.shape[1:], unit=unit)

        if isinstance(var.unit, CoordinateGrid):
            if unit is None:
                unit = var.unit.period.u
            elif ureg.is_compatible_with(var.unit.period, unit):
                unit = ureg.Quantity(unit).u
            else:
                raise ProcessingChainError(
                    f"LGDO array and variable {var} have incompatible units "
                    f"({var.unit.period.u} and {unit})"
                )

        if unit is None and var.unit is not None:
            io_array.attrs["units"] = str(var.unit)

        self.io_array = io_array
        self.raw_buf = io_array.nda
        self.var = var
        self.raw_var = var.get_buffer(unit)

        if (
            self.var.shape != self.io_array.nda.shape[1:]
            or self.raw_var.dtype != self.io_array.dtype
        ):
            raise ProcessingChainError(
                f"LGDO object "
                f"{self.io_buf.form_datatype()} is "
                f"incompatible with {str(self.var)}"
            )

    def read(self, start: int, end: int) -> None:
        np.copyto(
            self.raw_var[0 : end - start, ...], self.raw_buf[start:end, ...], "unsafe"
        )

    def write(self, start: int, end: int) -> None:
        np.copyto(
            self.raw_buf[start:end, ...], self.raw_var[0 : end - start, ...], "unsafe"
        )

    def __str__(self) -> str:
        return f"{self.var} linked to lgdo.ArrayOfEqualSizedArrays(shape={self.io_array.nda.shape}, dtype={self.io_array.nda.dtype}, attrs={self.io_array.attrs})"


class LGDOVectorOfVectorsIOManager(IOManager):
    r""":class:`IOManager` for buffers that are :class:`lgdo.VectorOfVectors`\ s."""

    def __init__(self, io_vov: lgdo.VectorOfVectors, var: ProcChainVar) -> None:
        assert (
            isinstance(io_vov, lgdo.VectorOfVectors)
            and isinstance(var, ProcChainVar)
            and var.vector_len is not None
        )

        if not np.issubdtype(var.vector_len.dtype, np.integer):
            raise ProcessingChainError(
                f"{var.vector_len} must be an integer to act as a vector len"
            )

        unit = io_vov.attrs.get("units", None)
        var.update_auto(dtype=io_vov.dtype, shape=10, unit=unit)
        if var.vector_len is None:
            var.vector_len = (f"{var.name}_len",)

        if isinstance(var.unit, CoordinateGrid):
            if unit is None:
                unit = var.unit.period.u
            elif ureg.is_compatible_with(var.unit.period, unit):
                unit = ureg.Quantity(unit).u
            else:
                raise ProcessingChainError(
                    f"LGDO array and variable {var} have incompatible units "
                    f"({var.unit.period.u} and {unit})"
                )

        if unit is None and var.unit is not None:
            io_vov.attrs["units"] = str(var.unit)

        self.io_vov = io_vov
        self.raw_buf = io_vov.flattened_data
        self.cumlen_buf = io_vov.cumulative_length
        self.var = var
        self.raw_var = var.get_buffer(unit)
        self.len_var = var.vector_len.get_buffer()

        if self.raw_var.dtype != self.io_vov.dtype:
            raise ProcessingChainError(
                f"LGDO object "
                f"{self.io_buf.form_datatype()} is "
                f"incompatible with {str(self.var)}"
            )

    @guvectorize(
        [
            f"{t}[:],u4[:],u4,u4[:],{t}[:,:]"
            for t in [
                "b1",
                "i1",
                "i2",
                "i4",
                "i8",
                "u1",
                "u2",
                "u4",
                "u8",
                "f4",
                "f8",
                "c8",
                "c16",
            ]
        ],
        "(n),(l),(),(l),(l,m)",
        **nb_kwargs,
    )
    def _vov2nda(flat_arr_in, cl_in, start_idx_in, l_out, aoa_out):  # noqa: N805
        prev_cl = start_idx_in
        for i, cl in enumerate(cl_in):
            l_out[i] = cl - prev_cl
            if l_out[i] > aoa_out.shape[1]:
                raise DSPFatal(
                    "VectorOfVectors entry has length larger than array variable length"
                )
            aoa_out[i, : l_out[i]] = flat_arr_in[prev_cl:cl]
            prev_cl = cl

    def read(self, start: int, end: int) -> None:
        self.raw_var = 0 if np.issubdtype(self.raw_var.dtype, np.integer) else np.nan
        LGDOVectorOfVectorsIOManager._vov2nda(
            self.raw_buf,
            self.cumlen_buf,
            self.cumlen_buf[start - 1] if start > 0 else 0,
            self.len_var,
            self.raw_var,
        )

    def write(self, start: int, end: int) -> None:
        self.io_vov._set_vector_unsafe(
            start, self.raw_var[: end - start], self.len_var[: end - start]
        )

    def __str__(self) -> str:
        return f"{self.var} linked to lgdo.VectorOfVectors(vector_len={self.var.vector_len}, dtype={self.io_vov.flattened_data.dtype}, attrs={self.io_vov.attrs})"


class LGDOWaveformIOManager(IOManager):
    def __init__(self, wf_table: lgdo.WaveformTable, variable: ProcChainVar) -> None:
        assert isinstance(wf_table, lgdo.WaveformTable) and isinstance(
            variable, ProcChainVar
        )

        self.wf_table = wf_table
        self.wf_buf = wf_table.values.nda
        self.t0_buf = wf_table.t0.nda
        self.dt_buf = wf_table.dt.nda

        dt_units = wf_table.dt_units
        t0_units = wf_table.t0_units
        if dt_units is None:
            dt_units = t0_units
        elif t0_units is None:
            t0_units = dt_units

        # If needed create a new coordinate grid from the IO buffer
        if (
            variable.grid is auto
            and isinstance(dt_units, str)
            and dt_units in ureg
            and isinstance(t0_units, str)
            and t0_units in ureg
        ):
            grid = CoordinateGrid(
                ureg.Quantity(self.dt_buf[0], dt_units),
                ProcChainVar(
                    variable.proc_chain,
                    variable.name + "_dt",
                    shape=(),
                    dtype=self.t0_buf.dtype,
                    grid=None,
                    unit=dt_units,
                    is_coord=True,
                ),
            )
        else:
            grid = None

        self.var = variable
        self.var.update_auto(
            shape=self.wf_buf.shape[1:],
            dtype=self.wf_buf.dtype,
            grid=grid,
            unit=wf_table.values_units,
            is_coord=False,
        )

        if dt_units is None:
            dt_units = self.var.grid.unit_str()
            t0_units = self.var.grid.unit_str()

        self.wf_var = self.var.buffer

        self.t0_var = self.var.grid.get_offset(t0_units)
        self.variable_t0 = isinstance(self.t0_var, np.ndarray)
        if not self.variable_t0:
            self.t0_buf[:] = self.t0_var
        self.wf_table.t0_units = t0_units

        self.dt_buf[:] = self.var.grid.get_period(dt_units)
        self.wf_table.dt_units = dt_units

    def read(self, start: int, end: int) -> None:
        self.wf_var[0 : end - start, ...] = self.wf_buf[start:end, ...]
        self.t0_var[0 : end - start, ...] = self.t0_buf[start:end, ...]

    def write(self, start: int, end: int) -> None:
        self.wf_buf[start:end, ...] = self.wf_var[0 : end - start, ...]
        if self.variable_t0:
            self.t0_buf[start:end, ...] = self.t0_var[0 : end - start, ...]

    def __str__(self) -> str:
        return (
            f"{self.var} linked to lgdo.WaveformTable("
            f"values(shape={self.wf_table.values.nda.shape}, dtype={self.wf_table.values.nda.dtype}, attrs={self.wf_table.values.attrs}), "
            f"dt(shape={self.wf_table.dt.nda.shape}, dtype={self.wf_table.dt.nda.dtype}, attrs={self.wf_table.dt.attrs}), "
            f"t0(shape={self.wf_table.t0.nda.shape}, dtype={self.wf_table.t0.nda.dtype}, attrs={self.wf_table.t0.attrs}))"
        )


def build_processing_chain(
    lh5_in: lgdo.Table,
    dsp_config: dict | str,
    db_dict: dict = None,
    outputs: list[str] = None,
    block_width: int = 16,
) -> tuple[ProcessingChain, list[str], lgdo.Table]:
    """Produces a :class:`ProcessingChain` object and an LH5
    :class:`~lgdo.types.table.Table` for output parameters from an input LH5
    :class:`~lgdo.types.table.Table` and a JSON recipe.

    Parameters
    ----------
    lh5_in
        HDF5 table from which raw data is read. At least one row of entries
        should be read in prior to calling this!

    dsp_config
        A dictionary or JSON filename containing the recipes for computing DSP
        parameter from raw parameters. The format is as follows:

        .. code-block:: json

            {
               "outputs" : [ "par1", "par2" ]
               "processors" : {
                  "name1, name2" : {
                    "function" : "func1"
                    "module" : "mod1"
                    "args" : ["arg1", 3, "arg2"]
                    "kwargs" : {"key1": "val1"}
                    "init_args" : ["arg1", 3, "arg2"]
                    "unit" : ["u1", "u2"]
                    "defaults" : {"arg1": "defval1"}
                  }
               }
            }

        - ``outputs`` -- list of output parameters (strings) to compute by
          default. See `outputs` argument
        - ``processors`` -- configuration dictionary

          - ``name1, name2`` -- dictionary. key contains comma-separated
            names of parameters computed

            - ``function`` -- string, name of function to call.  Function
              should implement the :class:`numpy.gufunc` interface, a factory
              function returning a ``gufunc``, or an arbitrary function that
              can be mapped onto a ``gufunc``
            - ``module`` -- string, name of module containing function
            - ``args``-- list of strings or numerical values. Contains
              list of names of computed and input parameters or
              constant values used as inputs to function. Note that
              outputs should be fed by reference as args! Arguments read
              from the database are prepended with ``db``.
            - ``kwargs`` -- dictionary. Keyword arguments for
              :meth:`ProcesssingChain.add_processor`.
            - ``init_args`` --  list of strings or numerical values. List
              of names of computed and input parameters or constant values
              used to initialize a :class:`numpy.gufunc` via a factory
              function
            - ``unit`` -- list of strings. Units for parameters
            - ``defaults`` -- dictionary. Default value to be used for
              arguments read from the database

    db_dict
        A nested :class:`dict` pointing to values for database arguments. As
        instance, if a processor uses the argument ``db.trap.risetime``, it
        will look up ``db_dict['trap']['risetime']`` and use the found value.
        If no value is found, use the default defined in `dsp_config`.

    outputs
        List of parameters to put in the output LH5 table. If ``None``,
        use the parameters in the ``"outputs"`` list from `dsp_config`.

    block_width
        number of entries to process at once. To optimize performance,
        a multiple of 16 is preferred, but if performance is not an issue
        any value can be used.

    Returns
    -------
    (proc_chain, field_mask, lh5_out)
        - `proc_chain` -- :class:`ProcessingChain` object that is executed
        - `field_mask` -- list of input fields that are used
        - `lh5_out` -- output :class:`~lgdo.table.Table` containing processed
          values
    """
    proc_chain = ProcessingChain(block_width, lh5_in.size)

    if isinstance(dsp_config, str):
        with open(lh5.utils.expand_path(dsp_config)) as f:
            dsp_config = json.load(f)
    elif dsp_config is None:
        dsp_config = {"outputs": [], "processors": {}}
    elif isinstance(dsp_config, dict):
        # We don't want to modify the input!
        dsp_config = deepcopy(dsp_config)
    else:
        raise ValueError("dsp_config must be a dict, json file, or None")

    if outputs is None:
        outputs = dsp_config["outputs"]

    processors = dsp_config["processors"]

    # prepare the processor list
    multi_out_procs = {}
    db_parser = re.compile(r"db.[\w_.]+")
    for key, node in processors.items():
        # if we have multiple outputs, add each to the processesors list
        keys = [k for k in re.split(",| ", key) if k != ""]
        if len(keys) > 1:
            for k in keys:
                multi_out_procs[k] = key

        # find DB lookups in args and replace the values
        if isinstance(node, str):
            node = {"function": node}
            processors[key] = node
        if "args" in node:
            args = node["args"]
        else:
            args = [node["function"]]

        for i, arg in enumerate(args):
            if not isinstance(arg, str):
                continue
            for db_var in db_parser.findall(arg):
                try:
                    db_node = db_dict
                    for db_key in db_var[3:].split("."):
                        db_node = db_node[db_key]
                    log.debug(f"database lookup: found {db_node} for {db_var}")
                except (KeyError, TypeError):
                    try:
                        db_node = node["defaults"][db_var]
                        log.debug(
                            f"Database lookup: using default value of {db_node} for {db_var}"
                        )
                    except (KeyError, TypeError):
                        raise ProcessingChainError(
                            f"""did not find {db_var} in database, and could
                                not find default value."""
                        )
                if arg == db_var:
                    arg = db_node
                else:
                    arg = arg.replace(db_var, str(db_node))
            args[i] = arg

        # parse the arguments list for prereqs, if not included explicitly
        if "prereqs" not in node:
            prereqs = []
            if "args" in node:
                args = node["args"]
            else:
                args = [node["function"]]

            for arg in args:
                if not isinstance(arg, str):
                    continue
                for prereq in proc_chain.get_variable(arg, True):
                    if prereq not in prereqs and prereq not in keys:
                        prereqs.append(prereq)
            node["prereqs"] = prereqs

        log.debug(f"prereqs for {key} are {node['prereqs']}")

    processors.update(multi_out_procs)

    def resolve_dependencies(
        par: str, resolved: list[str], leafs: list[str], unresolved: list[str] = None
    ) -> None:
        """
        Recursive function to crawl through the parameters/processors and get a
        sequence of unique parameters such that parameters always appear after
        their dependencies. For parameters that are not produced by the
        :class:`ProcessingChain` (i.e. input/db parameters), add them to the
        list of leafs.

        .. [ref] https://www.electricmonk.nl/docs/dependency_resolving_algorithm/dependency_resolving_algorithm.html
        """
        if unresolved is None:
            unresolved = []

        if par in resolved:
            return
        elif par in unresolved:
            raise ProcessingChainError(
                f"Circular references detected for parameter '{par}'"
            )

        # if we don't find a node, this is a leaf
        node = processors.get(par)
        if node is None:
            if par not in leafs:
                leafs.append(par)
            return

        # if it's a string, that means it is part of a processor that returns multiple outputs (see above); in that case, node is a str pointing to the actual node we want
        if isinstance(node, str):
            resolve_dependencies(node, resolved, leafs, unresolved)
            return

        edges = node["prereqs"]
        unresolved.append(par)
        for edge in edges:
            resolve_dependencies(edge, resolved, leafs, unresolved)
        resolved.append(par)
        unresolved.remove(par)

    proc_par_list = []  # calculated from processors
    input_par_list = []  # input from file and used for processors
    copy_par_list = []  # copied from input to output
    out_par_list = []
    for out_par in outputs:
        if out_par not in processors:
            copy_par_list.append(out_par)
        else:
            resolve_dependencies(out_par, proc_par_list, input_par_list)
            out_par_list.append(out_par)

    log.debug(f"processing parameters: {proc_par_list}")
    log.debug(f"required input parameters: {input_par_list}")
    log.debug(f"copied output parameters: {copy_par_list}")
    log.debug(f"processed output parameters: {out_par_list}")

    # Now add all of the input buffers from lh5_in (and also the clk time)
    for input_par in input_par_list:
        buf_in = lh5_in.get(input_par)
        if buf_in is None:
            log.warning(
                f"I don't know what to do with '{input_par}'. Building output without it!"
            )
        try:
            proc_chain.link_input_buffer(input_par, buf_in)
        except Exception as e:
            raise ProcessingChainError(
                f"Exception raised while linking input buffer '{input_par}'."
            ) from e

    # now add the processors
    for proc_par in proc_par_list:
        recipe = processors[proc_par]
        try:
            # if we are invoking a built in expression, have the parser
            # add it to the processing chain, and then add a new variable
            # that shares its buffer
            if "args" not in recipe:
                fun_str = recipe if isinstance(recipe, str) else recipe["function"]
                fun_var = proc_chain.get_variable(fun_str)
                if not isinstance(fun_var, ProcChainVar):
                    raise ProcessingChainError(
                        f"Could not find function {recipe['function']}"
                    )
                new_var = proc_chain.add_variable(
                    name=proc_par,
                    dtype=fun_var.dtype,
                    shape=fun_var.shape,
                    grid=fun_var.grid,
                    unit=fun_var.unit,
                    is_coord=fun_var.is_coord,
                )
                new_var._buffer = fun_var._buffer
                log.debug(f"setting {new_var} = {fun_var}")
                continue

            module = importlib.import_module(recipe["module"])
            func = getattr(module, recipe["function"])
            args = recipe["args"]
            new_vars = [k for k in re.split(",| ", proc_par) if k != ""]

            # Initialize the new variables, if needed
            if "unit" in recipe:
                for i, name in enumerate(new_vars):
                    unit = recipe.get("unit", auto)
                    if isinstance(unit, list):
                        unit = unit[i]

                    proc_chain.add_variable(name, unit=unit)

            # get this list of kwargs
            kwargs = recipe.get("kwargs", {})  # might also need db lookup here

            # if init_args are defined, parse any strings and then call func
            # as a factory/constructor function
            try:
                init_args_in = recipe["init_args"]
                init_args = []
                init_kwargs = {}
                for _, arg in enumerate(init_args_in):
                    for db_var in db_parser.findall(arg):
                        try:
                            db_node = db_dict
                            for key in db_var[3:].split("."):
                                db_node = db_node[key]
                            log.debug(f"database lookup: found {db_node} for {db_var}")
                        except (KeyError, TypeError):
                            try:
                                db_node = recipe["defaults"][db_var]
                                log.debug(
                                    "database lookup: using default value of {db_node} for {db_var}"
                                )
                            except (KeyError, TypeError):
                                raise ProcessingChainError(
                                    f"did not find {db_var} in database, and "
                                    f"could not find default value."
                                )

                        if arg == db_var:
                            arg = db_node
                        else:
                            arg = arg.replace(db_var, str(db_node))

                    # see if string can be parsed by proc_chain
                    if isinstance(arg, str):
                        arg = proc_chain.get_variable(arg)
                    if isinstance(arg, dict):
                        init_kwargs.update(arg)
                    else:
                        init_args.append(arg)

                expr = ", ".join(
                    [f"{a}" for a in init_args]
                    + [f"{k}={v}" for k, v in init_kwargs.items()]
                )
                log.debug(f"building function from init_args: {func.__name__}({expr})")
                func = func(*init_args)
            except KeyError:
                pass

            # Check if new variables should be treated as constants
            params = []
            kw_params = {}
            out_params = []
            is_const = True
            for param in args:
                if isinstance(param, str):
                    param = proc_chain.get_variable(param)
                if isinstance(param, dict):
                    kw_params.update(param)
                    param = list(param.values())[0]
                elif isinstance(param, str):
                    params.append(f"'{param}'")
                else:
                    params.append(param)

                if isinstance(param, ProcChainVar):
                    if param.name in new_vars:
                        out_params.append(param)
                    elif not param.is_const:
                        is_const = False

            if is_const:
                if out_params:
                    for param in out_params:
                        param.is_const = True
                    proc_man = ProcessorManager(
                        proc_chain,
                        func,
                        params,
                        kw_params,
                        kwargs.get("signature", None),
                        kwargs.get("types", None),
                    )
                    proc_man.execute()
                    for param in out_params:
                        log.debug(
                            f"set constant: {param.description()} = {param.get_buffer()}"
                        )

                else:
                    const_val = func(*params, **kw_params)
                    if len(new_vars) == 1:
                        const_val = [const_val]
                    for var, val in zip(new_vars, const_val):
                        proc_chain.set_constant(var, val)

            else:
                proc_chain.add_processor(func, *params, kw_params, **kwargs)

        except Exception as e:
            raise ProcessingChainError(
                "Exception raised while attempting to add processor:\n"
                + json.dumps(recipe, indent=2)
            ) from e

    # build the output buffers
    lh5_out = lgdo.Table(size=proc_chain._buffer_len)

    # add inputs that are directly copied
    for copy_par in copy_par_list:
        buf_in = lh5_in.get(copy_par)
        if buf_in is None:
            log.warning(
                f"Did not find {copy_par} in either input file or parameter list. Building output without it!"
            )
        else:
            lh5_out.add_field(copy_par, buf_in)

    # finally, add the output buffers to lh5_out and the proc chain
    for out_par in out_par_list:
        try:
            buf_out = proc_chain.link_output_buffer(out_par)
            lh5_out.add_field(out_par, buf_out)
        except Exception as e:
            raise ProcessingChainError(
                f"Exception raised while linking output buffer {out_par}."
            ) from e

    field_mask = input_par_list + copy_par_list
    return (proc_chain, field_mask, lh5_out)<|MERGE_RESOLUTION|>--- conflicted
+++ resolved
@@ -15,16 +15,10 @@
 from dataclasses import dataclass
 from typing import Any
 
+import numpy as np
 import lgdo
-import numpy as np
-<<<<<<< HEAD
-from lgdo import LGDO, LH5Store
-from lgdo.lgdo_utils import expand_path
+from lgdo import LGDO, lh5
 from numba import guvectorize, vectorize
-=======
-from lgdo import LGDO, lh5
-from numba import vectorize
->>>>>>> 71e3f9c7
 from pint import Quantity, Unit
 
 from .errors import DSPFatal, ProcessingChainError
@@ -34,7 +28,7 @@
 from .utils import numba_defaults_kwargs as nb_kwargs
 
 log = logging.getLogger(__name__)
-sto = LH5Store()
+sto = lh5.LH5Store()
 
 # Filler value for variables to be automatically deduced later
 auto = "auto"
@@ -138,11 +132,8 @@
         grid: CoordinateGrid = auto,
         unit: str | Unit = auto,
         is_coord: bool = auto,
-<<<<<<< HEAD
         vector_len: str | ProcChainVar = None,
-=======
         is_const: bool = False,
->>>>>>> 71e3f9c7
     ) -> None:
         """
         Parameters
@@ -164,16 +155,13 @@
         is_coord
             If ``True``, variable represents an array index and can be converted
             into a unitted number using grid.
-<<<<<<< HEAD
         vector_len
             For VectorOfVector variables, this points to the variable used
             to represent the length of each vector
-=======
         is_const
             If ``True``, variable is a constant. Variable will be set before
             executing, and will not be recomputed. Does not have outer
             dimension of size _block_width
->>>>>>> 71e3f9c7
         """
         assert isinstance(proc_chain, ProcessingChain) and isinstance(name, str)
         self.proc_chain = proc_chain
@@ -188,11 +176,8 @@
         self.grid = grid
         self.unit = unit
         self.is_coord = is_coord
-<<<<<<< HEAD
         self.vector_len = vector_len
-=======
         self.is_const = is_const
->>>>>>> 71e3f9c7
 
         log.debug(f"added variable: {self.description()}")
 
@@ -1450,11 +1435,7 @@
                 # Convert scalar to right type, including units
                 if isinstance(param, (Quantity, Unit)):
                     if ureg.is_compatible_with(ureg.dimensionless, param):
-<<<<<<< HEAD
-                        param = param.magnitude
-=======
                         param = param.to(ureg.dimensionless).magnitude
->>>>>>> 71e3f9c7
                     elif not isinstance(
                         grid, CoordinateGrid
                     ) or not ureg.is_compatible_with(grid.period.u, param):
@@ -1463,11 +1444,7 @@
                             f"CoordinateGrid is {grid}"
                         )
                     else:
-<<<<<<< HEAD
-                        param = (param / grid.period).magnitude
-=======
                         param = (param / grid.period).to(ureg.dimensionless).magnitude
->>>>>>> 71e3f9c7
                 if np.issubdtype(dtype, np.integer):
                     param = dtype.type(np.round(param))
                 else:
