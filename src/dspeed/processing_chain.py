"""
This module provides routines for setting up and running signal processing
chains on waveform data.
"""

from __future__ import annotations

import ast
import importlib
import itertools as it
import json
import logging
import re
import time
import traceback
from abc import ABCMeta, abstractmethod
from collections.abc import Collection, MutableMapping
from copy import deepcopy
from dataclasses import dataclass
from functools import partial
from numbers import Real
from typing import Any

import lgdo
import numpy as np
from numba import guvectorize
from pint import Quantity, Unit
from yaml import safe_load

from . import processors
from .errors import DSPFatal, ProcessingChainError
from .units import unit_registry as ureg
from .utils import ProcChainVarBase
from .utils import numba_defaults_kwargs as nb_kwargs

log = logging.getLogger("dspeed")

# Filler value for variables to be automatically deduced later
auto = "auto"

# Map from ast interpreter operations to functions to call and format string
ast_ops_dict = {
    ast.Add: (np.add, "{}+{}"),
    ast.Sub: (np.subtract, "{}-{}"),
    ast.Mult: (np.multiply, "{}*{}"),
    ast.Div: (np.divide, "{}/{}"),
    ast.FloorDiv: (np.floor_divide, "{}//{}"),
    ast.USub: (np.negative, "-{}"),
    ast.Eq: (np.equal, "{}=={}"),
    ast.NotEq: (np.not_equal, "{}!={}"),
    ast.Lt: (np.less, "{}<{}"),
    ast.LtE: (np.less_equal, "{}<={}"),
    ast.Gt: (np.greater, "{}>{}"),
    ast.GtE: (np.greater_equal, "{}>={}"),
}


# helper function to tell if an object is found in the unit registry
def is_in_pint(unit):
    return isinstance(unit, (Unit, Quantity)) or (unit and unit in ureg)


@dataclass
class CoordinateGrid:
    """Helper class that describes a system of units, consisting of a period
    and offset.

    `period` is a unitted :class:`pint.Quantity`, `offset` is a scalar in units
    of `period`, a :class:`pint.Unit` or a :class:`ProcChainVar`. In the last
    case, a :class:`ProcChainVar` variable is used to store a different offset
    for each event.
    """

    period: Quantity | Unit | str
    offset: Quantity | ProcChainVar | Real = 0

    def __post_init__(self) -> None:
        # Copy constructor and conversions
        if isinstance(self.period, CoordinateGrid):
            self.offset = self.period.offset
            self.period = self.period.period
        elif isinstance(self.period, ProcChainVar):
            if self.period.grid in (None, auto):
                raise ProcessingChainError(
                    f"{self.period} does not have an assigned coordinate grid"
                )
            self.offset = self.period.offset
            self.period = self.period.period
        elif isinstance(self.period, Collection) and not isinstance(self.period, str):
            self.period, self.offset = self.period

        if isinstance(self.period, str):
            self.period = Quantity(1.0, self.period)
        elif isinstance(self.period, Unit):
            self.period *= 1  # make Quantity

        if isinstance(self.offset, Real):
            self.offset = self.offset * self.period
        assert isinstance(self.period, Quantity) and isinstance(
            self.offset, (Quantity, ProcChainVar)
        )

    def __eq__(self, other: CoordinateGrid) -> bool:
        """True if values are equal; if offset is a variable, compares reference"""
        return self.period == other.period and (
            self.offset is other.offset
            if isinstance(self.offset, ProcChainVar)
            else self.offset == other.offset
        )

    def unit_str(self) -> str:
        string = format(self.period.u, "~")
        if string == "":
            string = str(self.period.u)
        return string

    def get_period(self, unit: str | Unit) -> float:
        if isinstance(unit, str):
            unit = ureg.Quantity(unit)
        return float(self.period / unit)

    def get_offset(self, unit: str | Unit = None) -> float:
        """Get the offset (convert)ed to unit. If `unit` is ``None`` use period."""
        if unit is None:
            unit = self.period
        elif isinstance(unit, str):
            unit = ureg.Quantity(unit)

        if isinstance(self.offset, ProcChainVar):
            return self.offset.get_buffer(CoordinateGrid(unit))
        else:
            return float(self.offset / unit)

    def __str__(self) -> str:
        offset = (
            self.offset.name
            if isinstance(self.offset, ProcChainVar)
            else str(self.offset)
        )
        return f"({str(self.period)},{offset})"


class ProcChainVar(ProcChainVarBase):
    """Helper data class with buffer and information for internal variables in
    :class:`ProcessingChain`.

    Members can be set to ``auto`` to attempt to deduce these when adding this
    variable to a processor for the first time.
    """

    def __init__(
        self,
        proc_chain: ProcessingChain,
        name: str,
        shape: int | tuple[int, ...] = auto,
        dtype: np.dtype = auto,
        grid: CoordinateGrid = auto,
        unit: str | Unit = auto,
        is_coord: bool = auto,
        vector_len: str | ProcChainVar = None,
        is_const: bool = False,
    ) -> None:
        """
        Parameters
        ----------
        proc_chain
            :class:`ProcessingChain` that contains this variable.
        name
            Name of variable used to look it up.
        shape
            Shape of variable, without `buffer_len` dimension.
        dtype
            Data type of variable.
        grid
            Coordinate grid associated with variable. This contains the
            period and offset of the variable. For variables where
            is_coord is True, use this to perform unit conversions.
        unit
            Unit associated with variable during I/O.
        is_coord
            If ``True``, variable represents an array index and can be converted
            into a unitted number using grid.
        vector_len
            For VectorOfVector variables, this points to the variable used
            to represent the length of each vector
        is_const
            If ``True``, variable is a constant. Variable will be set before
            executing, and will not be recomputed. Does not have outer
            dimension of size _block_width
        """
        assert isinstance(proc_chain, ProcessingChain) and isinstance(name, str)
        self.proc_chain = proc_chain
        self.name = name

        # ndarray containing data buffer of size block_width x shape
        # list of ndarrays in different coordinate systems if is_coord is true
        self._buffer: list | np.ndarray = None

        self.shape = shape
        self.dtype = dtype
        self.grid = grid
        self.unit = unit
        self.is_coord = is_coord
        self.vector_len = vector_len
        self.is_const = is_const

        log.debug(f"added variable: {self.description()}")

    # Use this to enforce type constraints and perform conversions
    def __setattr__(self, name: str, value: Any) -> None:
        if value is auto:
            pass

        elif name == "shape":
            if hasattr(value, "__iter__"):
                value = tuple(value)
            else:
                value = (int(value),)
            value = tuple(value)
            assert all(isinstance(d, int) for d in value)

        elif name == "dtype" and not isinstance(value, np.dtype):
            value = np.dtype(value)

        elif (
            name == "grid"
            and not isinstance(value, CoordinateGrid)
            and value is not None
        ):
            if isinstance(value, str):
                value = CoordinateGrid(value, 0)
            elif isinstance(value, Collection):
                value = CoordinateGrid(*value)
            else:
                value = CoordinateGrid(value, 0)

        elif name == "unit" and value is not None:
            value = value

        elif name == "is_coord":
            value = bool(value)

        elif name == "vector_len" and value is not None:
            if not isinstance(value, ProcChainVar):
                value = self.proc_chain.get_variable(value)
            value.update_auto(
                shape=(),
                grid=None,
                unit=None,
                is_coord=False,
            )

        super().__setattr__(name, value)

    def _make_buffer(self) -> np.ndarray:
        if self.is_const:
            shape = (1,) + self.shape
        else:
            shape = (self.proc_chain._block_width,) + self.shape
        len = np.prod(shape)
        # Flattened array, with padding to allow memory alignment
        buf = np.zeros(len + 64 // self.dtype.itemsize, dtype=self.dtype)
        # offset to ensure memory alignment
        offset = (64 - buf.ctypes.data) % 64 // self.dtype.itemsize
        return buf[offset : offset + len].reshape(shape)

    def get_buffer(self, unit: str | Unit = None) -> np.ndarray:
        # If buffer needs to be created, do so now
        if self._buffer is None:
            if self.shape is auto:
                raise ProcessingChainError(f"cannot deduce shape of {self.name}")
            if self.dtype is auto:
                raise ProcessingChainError(f"cannot deduce dtype of {self.name}")
            self._buffer = self._make_buffer()

        # if no unit is given, use the native unit/coordinate grid
        if unit is None:
            unit = self.grid if self.is_coord else self.unit
        if not isinstance(unit, CoordinateGrid) and is_in_pint(unit):
            unit = CoordinateGrid(unit)

        if isinstance(self._buffer, np.ndarray):
            if self.is_coord is True:
                if isinstance(self.grid, CoordinateGrid):
                    pass
                elif unit is not None:
                    self.grid = CoordinateGrid(unit)

            if not (isinstance(unit, CoordinateGrid) or is_in_pint(unit)):
                # buffer cannot be converted so return
                return self._buffer
            else:
                # buffer can be converted, so make it a list of buffers
                self._buffer = [(self._buffer, unit)]

        if not isinstance(unit, CoordinateGrid) and not is_in_pint(unit):
            return self._buffer[0][0]

        # check if coordinate conversion has been done already
        for buff, buf_u in self._buffer:
            if buf_u == unit:
                return buff

        # If we get this far, add conversion processor to ProcChain and add new buffer to _buffer
        conversion_manager = UnitConversionManager(self, unit)
        self._buffer.append((conversion_manager.out_buffer, unit))
        self.proc_chain._proc_managers.append(conversion_manager)
        log.debug(f"added conversion: {conversion_manager}")
        return conversion_manager.out_buffer

    @property
    def buffer(self):
        return self.get_buffer()

    @property
    def period(self):
        return self.grid.period if self.grid else None

    @property
    def offset(self):
        return self.grid.offset if self.grid else None

    def description(self) -> str:
        return (
            f"{self.name}(shape: {self.shape}, "
            f"dtype: {self.dtype}, grid: {self.grid}, "
            f"unit: {self.unit}, is_coord: {self.is_coord})"
        )

    def update_auto(
        self,
        shape: int | tuple[int, ...] = auto,
        dtype: np.dtype = auto,
        grid: CoordinateGrid = auto,
        unit: str | Unit = auto,
        is_coord: bool = auto,
        period: period = None,
        offset: offset = 0,
        vector_len: str | ProcChainVar = None,
    ) -> None:
        """Update any variables set to ``auto``; leave the others alone. Emit a
        message only if anything was updated.
        """
        updated = False

        # Construct coordinate grid from period/offset if given
        if grid is auto and period is not None:
            if isinstance(offset, str):
                offset = self.get_variable(offset, expr_only=True)
            grid = CoordinateGrid(period, offset)

        if self.shape is auto and shape is not auto:
            self.shape = shape
            updated = True
        if self.dtype is auto and dtype is not auto:
            self.dtype = dtype
            updated = True
        if self.grid is auto and grid is not auto:
            self.grid = grid
            updated = True
        if self.unit is auto and unit is not auto:
            self.unit = unit
            updated = True
        if self.is_coord is auto and is_coord is not auto:
            self.is_coord = is_coord
            updated = True
        if self.vector_len is None and vector_len is not None:
            self.vector_len = vector_len
        if updated:
            log.debug(f"updated variable: {self.description()}")

    def __str__(self) -> str:
        return self.name


class ProcessingChain:
    """A class to efficiently perform a sequence of digital signal processing (DSP) transforms.

    It contains a list of DSP functions and a set of constant values and named
    variables contained in fixed memory locations. When executing the
    :class:`ProcessingChain`, processors will act on the internal memory
    without allocating new memory in the process. Furthermore, the memory is
    allocated in blocks, enabling vectorized processing of many entries at
    once. To set up a :class:`ProcessingChain`, use the following methods:

    - :meth:`.link_input_buffer` bind a named variable to an external NumPy
      array to read data from
    - :meth:`.add_processor` add a dsp function and bind its inputs to a set of
      named variables and constant values
    - :meth:`.link_output_buffer` bind a named variable to an external NumPy
      array to write data into

    When calling these methods, the :class:`ProcessingChain` class will use
    available information to allocate buffers to the correct sizes and data
    types. For this reason, transforms will ideally implement the
    :class:`numpy.ufunc` class, enabling broadcasting of array dimensions. If
    not enough information is available to correctly allocate memory, it can be
    provided through the named variable strings or by calling add_vector or
    add_scalar.
    """

    def __init__(self, block_width: int = 8, buffer_len: int = None) -> None:
        """
        Parameters
        ----------
        block_width
            number of entries to simultaneously process.
        buffer_len
            length of input and output buffers. Should be a multiple of
            `block_width`.
        """
        # Dictionary from name to scratch data buffers as ProcChainVar
        self._vars_dict = {}
        # list of processors with variables they are called on
        self._proc_managers = []
        # lists of I/O managers that handle copying data to/from external memory buffers
        self._input_managers = []
        self._output_managers = []

        self._block_width = block_width
        self._buffer_len = buffer_len

    def add_variable(
        self,
        name: str,
        dtype: np.dtype | str = auto,
        shape: int | tuple[int, ...] = auto,
        grid: CoordinateGrid = auto,
        unit: str | Unit = auto,
        is_coord: bool = auto,
        period: CoordinateGrid.period = None,
        offset: CoordinateGrid.offset = 0,
        vector_len: str | ProcChainVar = None,
    ) -> ProcChainVar:
        """Add a named variable containing a block of values or arrays.

        Parameters
        ----------
        name
            name of variable.
        dtype
            default is ``None``, meaning `dtype` will be deduced later, if
            possible.
        shape
            length or shape tuple of element. Default is ``None``, meaning length
            will be deduced later, if possible.
        grid
            for variable, containing period and offset.
        unit
            unit of variable.
        period
            unit with period of waveform associated with object. Do not use if
            `grid` is provided.
        offset
            unit with offset of waveform associated with object. Requires a
            `period` to be provided.
        is_coord
            if ``True``, transform value based on `period` and `offset`.
        """
        self._validate_name(name, raise_exception=True)
        if name in self._vars_dict:
            raise ProcessingChainError(name + " is already in variable list")

        # Construct coordinate grid from period/offset if given
        if grid is auto and period is not None:
            if isinstance(offset, str):
                offset = self.get_variable(offset, expr_only=True)
            grid = CoordinateGrid(period, offset)

        var = ProcChainVar(
            self,
            name,
            shape=shape,
            dtype=dtype,
            grid=grid,
            unit=unit,
            is_coord=is_coord,
            vector_len=vector_len,
        )
        self._vars_dict[name] = var
        return var

    def set_constant(
        self,
        varname: str,
        val: np.ndarray | Real | Quantity,
        dtype: str | np.dtype = None,
        unit: str | Unit | Quantity = None,
    ) -> ProcChainVar:
        """Make a variable act as a constant and set it to val.

        Parameters
        ----------
        varname
            name of internal variable to set. If it does not exist, create
            it; otherwise, set existing variable to be constant
        val
            value of constant
        dtype
            dtype of constant
        unit
            unit of constant
        """

        param = self.get_variable(varname)
        assert param.is_const or param._buffer is None
        param.is_const = True

        if isinstance(val, Quantity):
            unit = val.u
            val = val.m

        val = np.array(val, dtype=dtype)

        param.update_auto(shape=val.shape, dtype=val.dtype, unit=unit, is_coord=False)
        np.copyto(param.get_buffer(), val, casting="unsafe")
        log.debug(f"set constant: {param.description()} = {val}")
        return param

    def link_input_buffer(
        self, varname: str, buff: np.ndarray | lgdo.LGDO = None
    ) -> np.ndarray | lgdo.LGDO:
        """Link an input buffer to a variable.

        Parameters
        ----------
        varname
            name of internal variable to copy into buffer at the end
            of processor execution. If variable does not yet exist, it will
            be created with a similar shape to the provided buffer.
        buff
            object to use as input buffer. If ``None``, create a new buffer
            with a similar shape to the variable.

        Returns
        -------
        buffer
            `buff` or newly allocated input buffer.
        """
        self._validate_name(varname, raise_exception=True)
        var = self.get_variable(varname, expr_only=True)
        if var is None:
            var = self.add_variable(varname)

        if not isinstance(var, ProcChainVar):
            raise ProcessingChainError(
                "Must link an input buffer to a processing chain variable"
            )

        # Create input buffer that will be linked and returned if none exists
        if buff is None:
            dtype = var.get_buffer().dtype

            if var is None:
                raise ProcessingChainError(
                    f"{varname} does not exist and no buffer was provided"
                )
            elif (
                isinstance(var.grid, CoordinateGrid)
                and len(var.shape) == 1
                and not var.is_coord
            ):
                buff = lgdo.WaveformTable(
                    size=self._buffer_len, wf_len=var.shape[0], dtype=dtype
                )
            elif len(var.shape) == 0:
                buff = lgdo.Array(shape=(self._buffer_len), dtype=dtype)
            elif var.vector_len is not None:
                buff = lgdo.VectorOfVectors(
                    shape_guess=(self._buffer_len, *var.shape), dtype=dtype
                )
            elif len(var.shape) > 0:
                buff = lgdo.ArrayOfEqualSizedArrays(
                    shape=(self._buffer_len, *var.shape), dtype=dtype
                )
            else:
                buff = np.ndarray((self._buffer_len,) + var.shape, dtype)

        # Add the buffer to the input buffers list
        if isinstance(buff, np.ndarray):
            out_man = NumpyIOManager(buff, var)
        elif isinstance(buff, lgdo.ArrayOfEqualSizedArrays):
            out_man = LGDOArrayOfEqualSizedArraysIOManager(buff, var)
        elif isinstance(buff, lgdo.VectorOfVectors):
            out_man = LGDOVectorOfVectorsIOManager(buff, var)
        elif isinstance(buff, lgdo.Array):
            out_man = LGDOArrayIOManager(buff, var)
        elif isinstance(buff, lgdo.WaveformTable):
            out_man = LGDOWaveformIOManager(buff, var)
        else:
            raise ProcessingChainError(
                "Could not link input buffer of unknown type", str(buff)
            )

        log.debug(f"added input buffer: {out_man}")
        self._input_managers.append(out_man)

        return buff

    def link_output_buffer(
        self, varname: str, buff: np.ndarray | lgdo.LGDO = None
    ) -> np.ndarray | lgdo.LGDO:
        """Link an output buffer to a variable.

        Parameters
        ----------
        varname
            name of internal variable to copy into buffer at the end of
            processor execution. If variable does not yet exist, it will be
            created with a similar shape to the provided buffer.
        buff
            object to use as output buffer. If ``None``, create a new buffer
            with a similar shape to the variable.

        Returns
        -------
        buffer
            `buff` or newly allocated output buffer.
        """
        self._validate_name(varname, raise_exception=True)
        var = self.get_variable(varname, expr_only=True)
        if var is None:
            var = self.add_variable(varname)

        if not isinstance(var, ProcChainVar):
            raise ProcessingChainError(
                "must link an output buffer to a processing chain variable"
            )

        # Create output buffer that will be linked and returned if none exists
        if buff is None:
            dtype = var.get_buffer().dtype

            if var is None:
                raise ProcessingChainError(
                    varname + " does not exist and no buffer was provided"
                )
            elif (
                isinstance(var.grid, CoordinateGrid)
                and len(var.shape) == 1
                and not var.is_coord
            ):
                buff = lgdo.WaveformTable(
                    size=self._buffer_len, wf_len=var.shape[0], dtype=dtype
                )
            elif len(var.shape) == 0:
                buff = lgdo.Array(shape=(self._buffer_len), dtype=dtype)
            elif var.vector_len is not None:
                buff = lgdo.VectorOfVectors(
                    shape_guess=(self._buffer_len, *var.shape), dtype=dtype
                )
            elif len(var.shape) > 0:
                buff = lgdo.ArrayOfEqualSizedArrays(
                    shape=(self._buffer_len, *var.shape), dtype=dtype
                )
            else:
                buff = np.ndarray((self._buffer_len,) + var.shape, dtype)

        # Add the buffer to the output buffers list
        if isinstance(buff, np.ndarray):
            out_man = NumpyIOManager(buff, var)
        elif isinstance(buff, lgdo.ArrayOfEqualSizedArrays):
            out_man = LGDOArrayOfEqualSizedArraysIOManager(buff, var)
        elif isinstance(buff, lgdo.VectorOfVectors):
            out_man = LGDOVectorOfVectorsIOManager(buff, var)
        elif isinstance(buff, lgdo.Array):
            out_man = LGDOArrayIOManager(buff, var)
        elif isinstance(buff, lgdo.WaveformTable):
            out_man = LGDOWaveformIOManager(buff, var)
        else:
            raise ProcessingChainError(
                "could not link output buffer of unknown type", str(buff)
            )

        log.debug(f"added output buffer: {out_man}")
        self._output_managers.append(out_man)

        return buff

    def add_processor(
        self,
        func: np.ufunc,
        *args,
        signature: str = None,
        types: list[str] = None,
        coord_grid: tuple | str = None,
    ) -> None:
        """Make a list of parameters from `*args`. Replace any strings in the
        list with NumPy objects from `vars_dict`, where able.
        """
        params = []
        kw_params = {}
        for _, param in enumerate(args):
            if isinstance(param, str):
                param = self.get_variable(param)
            if isinstance(param, MutableMapping):
                kw_params.update(param)
            else:
                params.append(param)

        if coord_grid is not None:
            coord_grid = CoordinateGrid(coord_grid)

        proc_man = ProcessorManager(
            self, func, params, kw_params, signature, types, coord_grid
        )
        self._proc_managers.append(proc_man)
        log.debug(f"added processor: {proc_man}")

    def execute(self, start: int = 0, stop: int = None) -> None:
        """Execute the dsp chain on the entire input/output buffers."""
        if stop is None:
            stop = self._buffer_len
        for i in range(start, stop, self._block_width):
            try:
                self._execute_procs(i, min(i + self._block_width, stop))
            except IndexError:
                break

    def get_variable(
        self, expr: str, get_names_only: bool = False, expr_only: bool = False
    ) -> Any:
        r"""Parse string `expr` into a NumPy array or value, using the following
        syntax:

        - numeric values are parsed into ``int``\ s or ``float``\ s
        - units found in the :mod:`pint` package
        - other strings are parsed into variable names. If `get_names_only` is
          ``False``, fetch the internal buffer (creating it as needed). Else,
          return a string of the name
        - if a string is followed by ``(...)``, try parsing into one of the
          following expressions:

          - ``len(expr)``: return the length of the array found with `expr`
          - ``astype(expr, dtype)``: cast `expr` to `dtype`
          - ``round(expr, to_nearest = 1, [dtype])``: return the value found with
              `expr` rounded to the nearest multiple of `to_nearest`
          - ``floor(expr, to_nearest = 1, [dtype])``: return the value found with
              `expr` rounded to last multiple of `to_nearest` smaller
          - ``ceil(expr, to_nearest = 1, [dtype])``: return the value found with
              `expr` rounded to first multiple of `to_nearest` larger
          - ``trunc(expr, to_nearest = 1, [dtype])``: return the value found with
              `expr` rounded to first multiple of `to_nearest` towards zero
          - ``where(condition, a, b, [dtype])``: if `condition` is `True` return the
              value held in `a`, else `b`
          - ``isnan(expr)``: return `True` if `expr` is `NaN`
          - ``isfinite(expr)``: return `True`` if not `NaN` `inf` or `-inf`
          - ``varname(shape, type)``: allocate a new buffer with the
            specified shape and type, using ``varname``. This is used if
            the automatic type and shape deduction for allocating variables
            fails
          - ``loadlh5(file, group)``: load LH5 object held in `group` of lh5
              file. Returned object will be treated as a const.

        - Unary and binary operators :obj:`+`, :obj:`-`, :obj:`*`, :obj:`/`,
          :obj:`//` are available. If a variable name is included in the
          expression, a processor will be added to the
          :class:`ProcessingChain` and a new buffer allocated to store the
          output
        - ``varname[slice]``: return the variable with a slice applied. Slice
          values can be ``float``\ s, and will have round applied to them
        - ``keyword = expr``: return a ``dict`` with a single element
          pointing from keyword to the parsed `expr`. This is used for
          `kwargs`. If `expr_only` is ``True``, raise an exception if we see
          this.
        - ``a if b else c``: see `where`; return value held in `a` if `b`
          is `True`, else `c`

        If `get_names_only` is set to ``True``, do not fetch or allocate new
        arrays, instead return a list of variable names found in the expression.
        """
        names = []
        try:
            stmt = ast.parse(expr).body[0]
            var = self._parse_expr(stmt.value, expr, get_names_only, names)
        except Exception as e:
            raise ProcessingChainError("Could not parse expression:\n  " + expr) from e

        # Check if this is an arg (i.e. expr) or kwarg (i.e. assign)
        if not get_names_only:
            if isinstance(stmt, ast.Expr):
                return var
            elif isinstance(stmt, ast.Assign) and len(stmt.targets) == 1:
                if expr_only:
                    raise ProcessingChainError(
                        "kwarg assignment is not allowed in this context\n  " + expr
                    )
                return {stmt.targets[0].id: var}
            else:
                raise ProcessingChainError("Could not parse expression:\n  " + expr)
        else:
            return names

    def _parse_expr(
        self, node: Any, expr: str, dry_run: bool, var_name_list: list[str]
    ) -> Any:
        """
        Helper function for :meth:`ProcessingChain.get_variable` that
        recursively evaluates the AST tree. Whenever we encounter a variable
        name, add it to `var_name_list` (which should begin as an empty list).
        Only add new variables and processors to the chain if `dry_run` is
        ``True``. Based on `this Stackoverflow
        answer <https://stackoverflow.com/a/9558001>`_.
        """
        if node is None:
            return None

        elif isinstance(node, ast.List):
            npparr = np.array(
                ast.literal_eval(expr[node.col_offset : node.end_col_offset])
            )
            if len(npparr.shape) == 1:
                return npparr
            else:
                raise ProcessingChainError("only 1D arrays are supported: " + expr)

        elif isinstance(node, ast.Constant):
            return node.value

        # look for name in variable dictionary
        elif isinstance(node, ast.Name):
            # check if it is a unit
            if node.id in ureg:
                return ureg(node.id)

            # check if it is a variable
            var_name_list.append(node.id)
            if dry_run:
                return None

            val = self._vars_dict.get(node.id, None)
            if val is None:
                val = self.add_variable(node.id)
            return val

        # define binary operators (+,-,*,/)
        elif isinstance(node, ast.BinOp):
            lhs = self._parse_expr(node.left, expr, dry_run, var_name_list)
            rhs = self._parse_expr(node.right, expr, dry_run, var_name_list)
            if rhs is None or lhs is None:
                return None
            op, op_form = ast_ops_dict[type(node.op)]

            if not (isinstance(lhs, ProcChainVar) or isinstance(rhs, ProcChainVar)):
                ret = op(lhs, rhs)
                if isinstance(ret, Quantity) and ureg.is_compatible_with(
                    ret.u, ureg.dimensionless
                ):
                    ret = ret.to(ureg.dimensionless).magnitude
                return ret

            name = "(" + op_form.format(str(lhs), str(rhs)) + ")"
            if isinstance(lhs, ProcChainVar) and isinstance(rhs, ProcChainVar):
                if is_in_pint(lhs.unit) and is_in_pint(rhs.unit):
                    unit = op(Quantity(lhs.unit), Quantity(rhs.unit)).u
                    if unit == ureg.dimensionless:
                        unit = None
                elif lhs.unit is not None and rhs.unit is not None:
                    if type(node.op) in (ast.Mult, ast.Div, ast.FloorDiv):
                        unit = op_form.format(str(lhs.unit), str(rhs.unit))
                    else:
                        unit = str(lhs.unit)
                elif lhs.unit is not None:
                    unit = lhs.unit
                else:
                    unit = rhs.unit
                # If both vars are coordinates, this is probably not a coord.
                # If one var is a coord, this is probably a coord
                out = ProcChainVar(
                    self,
                    name,
                    grid=None if lhs.is_coord and rhs.is_coord else auto,
                    is_coord=(
                        False if lhs.is_coord is True and rhs.is_coord is True else auto
                    ),
                    unit=unit,
                )
            elif isinstance(lhs, ProcChainVar):
                out = ProcChainVar(
                    self,
                    name,
                    unit=lhs.unit,
                    is_coord=lhs.is_coord,
                )
            else:
                out = ProcChainVar(
                    self,
                    name,
                    unit=rhs.unit,
                    is_coord=rhs.is_coord,
                )

            proc_man = ProcessorManager(self, op, [lhs, rhs, out])
            self._proc_managers.append(proc_man)
            log.debug(f"added processor: {proc_man}")
            return out

        # define unary operators (-)
        elif isinstance(node, ast.UnaryOp):
            operand = self._parse_expr(node.operand, expr, dry_run, var_name_list)
            if operand is None:
                return None
            op, op_form = ast_ops_dict[type(node.op)]
            name = "(" + op_form.format(str(operand)) + ")"

            if isinstance(operand, ProcChainVar):
                out = ProcChainVar(
                    self,
                    name,
                    operand.shape,
                    operand.dtype,
                    operand.grid,
                    operand.unit,
                    operand.is_coord,
                )
                proc_man = ProcessorManager(self, op, [operand, out])
                self._proc_managers.append(proc_man)
                log.debug(f"added processor: {proc_man}")
            else:
                out = op(operand)

            return out

        # define comparison operators (<, <=, >, >=, ==, !=)
        elif isinstance(node, ast.Compare):
            lhs = self._parse_expr(node.left, expr, dry_run, var_name_list)
            if len(node.comparators) != 1:
                raise ProcessingChainError("Compound comparisons are not supported.")
            rhs = self._parse_expr(node.comparators[0], expr, dry_run, var_name_list)
            if rhs is None or lhs is None:
                return None
            op, op_form = ast_ops_dict[type(node.ops[0])]

            if not (isinstance(lhs, ProcChainVar) or isinstance(rhs, ProcChainVar)):
                ret = op(lhs, rhs)
                if isinstance(ret, Quantity) and ureg.is_compatible_with(
                    ret.u, ureg.dimensionless
                ):
                    ret = ret.to(ureg.dimensionless).magnitude
                return ret

            out = ProcChainVar(
                self,
                "(" + op_form.format(str(lhs), str(rhs)) + ")",
            )

            proc_man = ProcessorManager(self, op, [lhs, rhs, out])
            self._proc_managers.append(proc_man)
            log.debug(f"added processor: {proc_man}")
            return out

        elif isinstance(node, ast.Subscript):
            val = self._parse_expr(node.value, expr, dry_run, var_name_list)
            if val is None:
                return None
            if not isinstance(val, ProcChainVar) or not len(val.shape) > 0:
                raise ProcessingChainError("Cannot apply subscript to", node.value)

            def get_index(slice_value):
                ret = self._parse_expr(slice_value, expr, dry_run, var_name_list)
                if ret is None:
                    return ret
                if isinstance(ret, Quantity):
                    ret = float(ret / val.period)
                if isinstance(ret, Real):
                    round_ret = int(round(ret))
                    if abs(ret - round_ret) > 0.0001:
                        log.warning(
                            f"slice value {slice_value} is non-integer. Rounding to {round_ret}"
                        )
                    return round_ret
                return int(ret)

            if isinstance(node.slice, ast.Constant):
                index = get_index(node.slice)
                out_buf = val.buffer[..., index]
                out_name = f"{str(val)}[{index}]"
                out_grid = val.grid if val.is_coord else None

            elif isinstance(node.slice, ast.Slice):
                sl = slice(
                    get_index(node.slice.lower),
                    get_index(node.slice.upper),
                    get_index(node.slice.step),
                )
                out_buf = val.buffer[..., sl]
                out_name = "{}[{}:{}{}]".format(
                    str(val),
                    "" if sl.start is None else str(sl.start),
                    "" if sl.stop is None else str(sl.stop),
                    "" if sl.step is None else ":" + str(sl.step),
                )

                if val.grid is None:
                    out_grid = None
                else:
                    pd = val.period
                    if sl.step is not None:
                        pd *= sl.step

                    off = val.offset
                    if sl.start is not None and sl.start > 0:
                        start = sl.start * val.period
                        if isinstance(off, ProcChainVar):
                            new_off = ProcChainVar(
                                self, name=f"({str(off)}+{str(start)})", is_coord=True
                            )
                            proc_man = ProcessorManager(
                                self, np.add, [off, start, new_off]
                            )
                            self._proc_managers.append(proc_man)
                            log.debug(f"added processor: {proc_man}")
                            off = new_off
                        else:
                            off += start
                    out_grid = CoordinateGrid(pd, off)

            elif isinstance(node.slice, ast.ExtSlice):
                # TODO: implement this...
                raise ProcessingChainError("ExtSlice still isn't implemented...")

            # Create our return variable and set the buffer to the slice
            out = ProcChainVar(
                self,
                out_name,
                shape=out_buf.shape[1:],
                dtype=out_buf.dtype,
                grid=out_grid,
                unit=val.unit,
                is_coord=val.is_coord,
            )
            out._buffer = [(out_buf, val._buffer[0][1])] if out.is_coord else out_buf
            return out

        # a if condition else b
        elif isinstance(node, ast.IfExp):
            condition = self._parse_expr(node.test, expr, dry_run, var_name_list)
            a = self._parse_expr(node.body, expr, dry_run, var_name_list)
            b = self._parse_expr(node.orelse, expr, dry_run, var_name_list)
            return self._where(condition, a, b)

        # for name.attribute
        elif isinstance(node, ast.Attribute):
            # If we are looking for an attribute of a module (e.g. np.pi)
            module = expr[node.value.col_offset : node.value.end_col_offset]
            if module in self.module_list:
                mod = self.module_list[module]
                attr = getattr(mod, node.attr)
                if not isinstance(attr, Real):
                    raise ProcessingChainError(
                        f"Attribute {node.attr} from {node.value} is not"
                        f"an int or float..."
                    )
                return attr

            # Otherwise this is probably a ProcChainVar
            val = self._parse_expr(node.value, expr, dry_run, var_name_list)
            if val is None:
                return None
            return getattr(val, node.attr)

        # for func(args, kwargs)
        elif isinstance(node, ast.Call):
            func = self.func_list.get(node.func.id, None)
            args = [
                self._parse_expr(arg, expr, dry_run, var_name_list) for arg in node.args
            ]
            kwargs = {
                kwarg.arg: self._parse_expr(kwarg.value, expr, dry_run, var_name_list)
                for kwarg in node.keywords
            }
            if func is not None:
                return func(self, *args, **kwargs) if not dry_run else None
            elif self._validate_name(node.func.id):
                var_name = node.func.id
                var_name_list.append(var_name)
                if var_name in self._vars_dict:
                    var = self._vars_dict[var_name]
                    var.update_auto(*args, **kwargs)
                    return self._vars_dict[var_name]
                elif not dry_run:
                    return self.add_variable(var_name, *args, **kwargs)
                else:
                    return None

            else:
                raise ProcessingChainError(
                    f"do not recognize call to {func} with arguments "
                    f"{[str(arg.__dict__) for arg in node.args]}"
                )

        raise ProcessingChainError(f"cannot parse AST nodes of type {node.__dict__}")

    def _validate_name(self, name: str, raise_exception: bool = False) -> bool:
        """Check that name is alphanumeric, and not an already used keyword"""
        isgood = (
            re.match(r"\A\w+$", name)
            and name not in self.func_list
            and name not in ureg
            and name not in self.module_list
        )
        if raise_exception and not isgood:
            raise ProcessingChainError(f"{name} is not a valid variable name")
        return isgood

    def _execute_procs(self, begin: int, end: int) -> str:
        """Copy from input buffers to variables, call all the processors on
        their paired arg tuples, copy from variables to list of output buffers.
        """
        # Copy input buffers into proc chain buffers
        for in_man in self._input_managers:
            in_man.read(begin, end)

        # Loop through processors and run each one
        for proc_man in self._proc_managers:
            try:
                proc_man.execute()
            except DSPFatal as e:
                e.processor = str(proc_man)
                e.wf_range = (begin, end)
                raise e

        # copy from processing chain buffers into output buffers
        for out_man in self._output_managers:
            out_man.write(begin, end)

    def __str__(self) -> str:
        return (
            "Input variables:\n  "
            + "\n  ".join([str(in_man) for in_man in self._input_managers])
            + "\nProcessors:\n  "
            + "\n  ".join([str(proc_man) for proc_man in self._proc_managers])
            + "\nOutput variables:\n  "
            + "\n  ".join([str(out_man) for out_man in self._output_managers])
        )

    # Define functions that can be parsed by get_variable
    # Get length of ProcChainVar
    def _length(self, var: ProcChainVar) -> int:
        if var is None:
            return None
        if not isinstance(var, ProcChainVar):
            raise ProcessingChainError(f"cannot call len() on {var}")
        if not len(var.buffer.shape) == 2:
            raise ProcessingChainError(f"{var} has wrong number of dims")
        if var.vector_len is None:
            return var.buffer.shape[1]
        else:
            return var.vector_len

    def get_timing(self) -> dict[str, float]:
        """Get the timing of each processor in the processing chain."""
        return {str(proc): proc.time_total for proc in self._proc_managers}

    # round value
    def _round(
        self,
        var: ProcChainVar | Quantity,
        to_nearest: Real | Unit | Quantity | CoordinateGrid = 1,
        dtype: str = None,
        mode: str = "round",
    ) -> float | Quantity | ProcChainVar:
        """Round a variable or value to nearest multiple of `to_nearest`.
        If var is a ProcChainVar, and to_nearest is a Unit or Quantity, return
        a new ProcChainVar with a period of to_nearest, and the underlying
        values and offset rounded. If var is a ProcChainVar and to_nearest
        is an int or a float, keep the unit and just round the underlying
        value. Can change mode to "floor", "ceil", or "trunc"

        Example usage:
        round(tp_0, wf.grid) - convert tp_0 to nearest array index of wf
        round(5*us, wf.period) - 5 us in wf clock ticks
        """
        if mode == "round":
            fun = processors.round_to_nearest
        elif mode == "floor":
            fun = processors.floor_to_nearest
        elif mode == "ceil":
            fun = processors.ceil_to_nearest
        elif mode == "trunc":
            fun = processors.trunc_to_nearest
        else:
            raise ProcessingChainError("Mode must be round, floor, ceil or trunc")

        if var is None:
            return None
        if not isinstance(var, ProcChainVar):
            if isinstance(var, Quantity):
                return fun(float(var / to_nearest.u), to_nearest.m) * to_nearest.u
            else:
                return fun(var, to_nearest)
        else:
            name = f"{mode}({var}, {to_nearest})"
            dtype = np.dtype(dtype) if dtype is not None else var.dtype
            if var.is_coord:
                if isinstance(to_nearest, Real):
                    grid = CoordinateGrid(var.grid.period * to_nearest, var.grid.offset)
                elif isinstance(to_nearest, (Unit, Quantity)):
                    grid = CoordinateGrid(to_nearest, var.grid.offset)
                else:
                    grid = to_nearest

                out = ProcChainVar(
                    self,
                    name,
                    var.shape,
                    dtype,
                    grid,
                    var.unit,
                    var.is_coord,
                )
                conversion_manager = UnitConversionManager(var, grid, mode=mode)
                out._buffer = conversion_manager.out_buffer
                self._proc_managers.append(conversion_manager)
                log.debug(f"added conversion: {conversion_manager}")
            else:
                out = ProcChainVar(
                    self,
                    name,
                    var.shape,
                    dtype,
                    var.grid,
                    var.unit,
                    var.is_coord,
                )

                self.add_processor(fun, var, to_nearest, out)

            return out

    # type cast variable
    def _astype(self, var: ProcChainVar, dtype: str) -> ProcChainVar:
        dtype = np.dtype(dtype)
        if var is None:
            return None
        if not isinstance(var, ProcChainVar):
            raise ProcessingChainError(f"cannot call astype() on {var}")
        else:
            name = f"{var}.astype(`{dtype.char}`)"
            out = ProcChainVar(
                self,
                name,
                var.shape,
                dtype,
                var.grid,
                var.unit,
                var.is_coord,
            )
            proc_man = ProcessorManager(
                self,
                np.copyto,
                [out, var],
                kw_params={"casting": "'unsafe'"},
                signature="(),(),()",
                types=f"{dtype.char}{var.dtype.char}",
            )
            self._proc_managers.append(proc_man)
            log.debug(f"added processor: {proc_man}")
            return out

    def _isnan(self, var: ProcChainVar | Real | None):
        """Is value NaN"""
        if var is None:
            return None
        elif not isinstance(var, ProcChainVar):
            return np.isnan(var)
        else:
            out = ProcChainVar(
                self,
                f"isnan({var})",
                var.shape,
                "bool",
                var.grid,
                var.unit,
                var.is_coord,
            )
            proc_man = ProcessorManager(self, np.isnan, [var, out])
            self._proc_managers.append(proc_man)
            log.debug(f"added processor: {proc_man}")
            return out

    def _isfinite(self, var: ProcChainVar | Real | None):
        """Is value finite (i.e. not NaN or infinite)"""
        if var is None:
            return None
        elif not isinstance(var, ProcChainVar):
            return np.isfinite(var)
        else:
            out = ProcChainVar(
                self,
                f"isfinite({var})",
                var.shape,
                "bool",
                var.grid,
                var.unit,
                var.is_coord,
            )
            proc_man = ProcessorManager(self, np.isfinite, [var, out])
            self._proc_managers.append(proc_man)
            log.debug(f"added processor: {proc_man}")
            return out

    # choose a or b
    def _where(
        self,
        condition: ProcChainVar,
        a: ProcChainVar | Real | Quantity,
        b: ProcChainVar | Real | Quantity,
        dtype: str = auto,
    ) -> ProcChainVar:
        """Select value from ``a`` or ``b`` depending on if ``condition`` is ``True`` or ``False``. Used
        for the ``where`` function or ``a if b else c`` pattern."""

        if condition is None:
            return None

        if not (isinstance(condition, ProcChainVar) and condition.dtype == "?"):
            raise ProcessingChainError(f"{condition} must be a boolean variable")

        name = f"where({condition}, {a}, {b})"
        if isinstance(a, ProcChainVar) and isinstance(b, ProcChainVar):
            if a.period != b.period:
                raise ProcessingChainError(
                    f"Cannot select between {a} and {b} with different periods"
                )
            if a.is_coord != b.is_coord:
                raise ProcessingChainError(
                    f"Cannot select between {a} and {b} with different is_coord"
                )
            is_coord = a.is_coord

            if a.offset == b.offset:
                grid = a.grid
            else:
                grid = CoordinateGrid(
                    a.period,
                    self._where(condition, a.offset, b.offset),
                )

            unit_a = Unit(a.unit) if is_in_pint(a.unit) else a.unit
            unit_b = Unit(b.unit) if is_in_pint(b.unit) else b.unit
            if unit_a == unit_b or not unit_b:
                unit = unit_a
            elif not unit_a:
                unit = unit_b
            else:
                raise ProcessingChainError(f"{a} and {b} do not have compatible units")

        elif isinstance(a, ProcChainVar) or isinstance(b, ProcChainVar):
            if isinstance(a, ProcChainVar):
                var = a
                const = b
            else:
                var = b
                const = a

            grid = var.grid
            is_coord = var.is_coord

            if not var.unit:
                unit = None
            elif not isinstance(const, Quantity):
                unit = var.unit
            elif is_in_pint(var.unit):
                unit = var.period if is_coord else Quantity(1, var.unit)
                if isinstance(a, ProcChainVar):
                    b = float(const / (1 * unit))
                else:
                    a = float(const / (1 * unit))
            else:
                raise ProcessingChainError(f"{a} and {b} do not have compatible units")

        else:
            grid = None
            is_coord = False
            if isinstance(a, Quantity) and isinstance(b, Quantity):
                unit = a.u
                a = a.m
                b = float(b / (1 * unit))
            elif isinstance(a, Quantity):
                unit = a.u
                a = a.m
            elif isinstance(b, Quantity):
                unit = b.u
                b = b.m
            else:
                unit = None

        out = ProcChainVar(
            self,
            name,
            auto,
            dtype,
            grid,
            unit,
            is_coord,
        )
        proc_man = ProcessorManager(self, processors.where, [condition, a, b, out])
        self._proc_managers.append(proc_man)
        log.debug(f"added processor: {proc_man}")
        return out

    def _loadlh5(self, path_to_file, path_in_file: str) -> np.array:
        """
        Load data from an LH5 file.

        Args:
            path_to_file (str): The path to the LH5 file.
            path_in_file (str): The path to the data within the LH5 file.

        Returns:
            list: The loaded data.
        """

        from lgdo import lh5

        try:
            loaded_data = lh5.read(path_in_file, path_to_file)
            if isinstance(loaded_data, lgdo.types.Scalar):
                loaded_data = loaded_data.value
            else:
                loaded_data = loaded_data.nda
        except ValueError:
            raise ProcessingChainError(f"LH5 file not found: {path_to_file}")

        return loaded_data

    # dict of functions that can be parsed by get_variable
    func_list = {
        "len": _length,
        "isfinite": _isfinite,
        "isnan": _isnan,
        "round": partial(_round, mode="round"),
        "floor": partial(_round, mode="floor"),
        "ceil": partial(_round, mode="ceil"),
        "trunc": partial(_round, mode="trunc"),
        "astype": _astype,
        "where": _where,
        "loadlh5": _loadlh5,
    }
    module_list = {"np": np, "numpy": np}


class ProcessorManager:
    """The class that calls processors and makes sure variables are compatible."""

    @dataclass
    class DimInfo:
        length: int  # length of arrays in this dimension
        grid: CoordinateGrid  # period and offset of arrays in this dimension

    def __init__(
        self,
        proc_chain: ProcessingChain,
        func: np.ufunc,
        params: list[str],
        kw_params: dict = None,
        signature: str = None,
        types: list[str] = None,
        grid: CoordinateGrid = None,
    ) -> None:
        assert (
            isinstance(proc_chain, ProcessingChain)
            and callable(func)
            and isinstance(params, Collection)
        )

        if kw_params is None:
            kw_params = {}

        # reference back to our processing chain
        self.proc_chain = proc_chain
        # callable function used to process data
        self.processor = func
        # list of parameters prior to converting to internal representation
        self.params = params
        # dict of keyword parameters prior to converting to internal rep
        self.kw_params = kw_params
        # list of raw values and buffers from params; we will fill this soon
        self.args = []
        # dict of kws -> raw values and buffers from params; we will fill this soon
        self.kwargs = {}
        # store time taken by processor
        self.time_total = 0

        # Get the signature and list of valid types for the function
        self.signature = func.signature if signature is None else signature
        if self.signature is None:
            self.signature = (
                ",".join(["()"] * func.nin) + "->" + ",".join(["()"] * func.nout)
            )

        # Get list of allowed type signatures
        if types is None:
            types = func.types.copy()
        if types is None:
            raise ProcessingChainError(
                f"""could not find a type signature list
                                           for {func.__name__}. Please supply a
                                           valid list of types."""
            )
        if isinstance(types, str) or not isinstance(types, Collection):
            types = [types]
        found_types = [typestr.replace("->", "") for typestr in types]

        # Make sure arrays obey the broadcasting rules, and make a dictionary
        # of the correct dimensions and unit system
        dims_list = re.findall(r"\((.*?)\)", self.signature)

        if not len(dims_list) == len(params) + len(kw_params):
            raise ProcessingChainError(
                f"expected {len(dims_list)} arguments from signature "
                f"{self.signature}; found "
                f"{len(params)+len(kw_params)}: ({', '.join([str(par) for par in params])})"
            )

        dims_dict = {}  # map from dim name -> DimInfo
        outerdims = []  # list of DimInfo

        for ipar, (dims, param) in enumerate(
            zip(dims_list, it.chain(self.params, self.kw_params.values()))
        ):
            if not isinstance(param, (ProcChainVar, np.ndarray)):
                continue

            # find type signatures that match type of array
            if param.dtype is not auto:
                arr_type = param.dtype.char
                found_types = [
                    type_sig
                    for type_sig in found_types
                    if np.can_cast(arr_type, type_sig[ipar])
                ]

            # fill out dimensions from dim signature and check if it works
            if param.shape is auto:
                continue
            fun_dims = [od for od in outerdims] + [
                d.strip() for d in dims.split(",") if d
            ]
            arr_dims = list(param.shape)
            if (
                isinstance(param, ProcChainVar)
                and param.grid is not auto
                and not param.is_coord
            ):
                arr_grid = param.grid
            else:
                arr_grid = None
            if not grid:
                grid = arr_grid

            # check if arr_dims can be broadcast to match fun_dims
            for i in range(max(len(fun_dims), len(arr_dims))):
                fd = fun_dims[-i - 1] if i < len(fun_dims) else None
                ad = (
                    arr_dims[-i - 1]
                    if i < len(arr_dims)
                    else self.proc_chain._block_width if i == len(arr_dims) else None
                )

                if isinstance(fd, str):
                    if fd in dims_dict:
                        this_dim = dims_dict[fd]
                        if not ad or this_dim.length != ad:
                            raise ProcessingChainError(
                                f"failed to broadcast array dimensions for "
                                f"{func.__name__}. Could not find consistent value "
                                f"for dimension {fd}"
                            )
                        if not this_dim.grid:
                            dims_dict[fd].grid = arr_grid
                        elif arr_grid and arr_grid != this_dim.grid:
                            log.debug(
                                f"arrays of dimension {fd} for "
                                f"{func.__name__} do not have consistent period "
                                f"and offset!"
                            )
                    else:
                        dims_dict[fd] = self.DimInfo(ad, arr_grid)

                elif not fd:
                    # if we ran out of function dimensions, add a new outer dim
                    outerdims.insert(0, self.DimInfo(ad, arr_grid))

                elif not ad:
                    continue

                elif fd.length != ad:
                    # If dimensions disagree, either insert a broadcasted array dimension or raise an exception
                    if len(fun_dims) > len(arr_dims):
                        arr_dims.insert(len(arr_dims) - i, 1)
                    elif len(fun_dims) < len(arr_dims):
                        outerdims.insert(len(fun_dims) - i, self.DimInfo(ad, arr_grid))
                        fun_dims.insert(len(fun_dims) - i, ad)
                    else:
                        raise ProcessingChainError(
                            f"failed to broadcast array dimensions for "
                            f"{func.__name__}. Input arrays do not have "
                            f"consistent outer dimensions.  Require: "
                            f"{tuple(dim.length for dim in outerdims+fun_dims)}; "
                            f"found {tuple(arr_dims)} for {param}"
                        )
                elif not fd.grid:
                    outerdims[len(fun_dims) - 1 - i].grid = arr_grid

                elif arr_grid and fd.grid != arr_grid:
                    log.debug(
                        f"arrays of dimension {fd} for {func.__name__} "
                        f"do not have consistent period and offset!"
                    )

                arr_grid = None  # this is only used for inner most dim

        # Get the type signature we are using
        if not found_types:
            for param in it.chain(self.params, self.kw_params.values()):
                if not isinstance(param, ProcChainVar):
                    continue
            raise ProcessingChainError(
                f"could not find a type signature matching the types of the "
                f"variables given for {self} (types: {types})"
            )
        # Use the first types in the list that all our types can be cast to
        self.types = [np.dtype(t) for t in found_types[0]]

        # If we haven't identified a coordinate grid from WFs, try from coords
        if not grid:
            for param in it.chain(self.params, self.kw_params.values()):
                if isinstance(param, ProcChainVar) and param.is_coord is True:
                    grid = param.grid
                    break

        # Finish setting up of input parameters for function
        # Iterate through args and then kwargs
        # Reshape variable arrays to add broadcast dimensions
        # Allocate new arrays as needed
        # Convert coords to right system of units as needed
        for _, ((arg_name, param), dims, dtype) in enumerate(
            zip(
                it.chain(zip(it.repeat(None), self.params), self.kw_params.items()),
                dims_list,
                self.types,
            )
        ):
            dim_list = outerdims.copy()
            for d in dims.split(","):
                d = d.strip()
                if not d:
                    continue
                if d not in dims_dict:
                    # If it is an array lets get the length
                    if isinstance(param, np.ndarray):
                        dims_dict[d] = self.DimInfo(len(param), None)
                    else:
                        raise ProcessingChainError(
                            f"could not deduce dimension {d} for {param}"
                        )
                dim_list.append(dims_dict[d])
            shape = tuple(d.length for d in dim_list)
            this_grid = dim_list[-1].grid if dim_list else None

            if isinstance(param, ProcChainVar):
                # Deduce any automated descriptions of parameter
                unit = None
                is_coord = False
                if param.is_coord is True and grid is not None:
                    unit = str(grid.period.u)
                    this_grid = grid
                elif (
                    is_in_pint(param.unit)
                    and grid is not None
                    and ureg.is_compatible_with(grid.period, param.unit)
                ):
                    is_coord = True
                    this_grid = grid

                param.update_auto(
                    shape=shape,
                    dtype=np.dtype(dtype),
                    grid=this_grid,
                    unit=unit,
                    is_coord=is_coord,
                )

                # reshape just in case there are some missing dimensions
                arshape = list(param.buffer.shape)
                for idim in range(-1, -1 - len(shape), -1):
                    if len(arshape) < -idim or arshape[idim] != shape[idim]:
                        arshape.insert(len(arshape) + idim + 1, 1)
                param = param.get_buffer(grid if param.is_coord else None).reshape(
                    arshape
                )

            elif isinstance(param, str):
                # Convert string into integer buffer if appropriate
                if np.issubdtype(dtype, np.integer):
                    try:
                        param = np.frombuffer(param.encode("ascii"), dtype).reshape(
                            shape
                        )
                    except ValueError:
                        raise ProcessingChainError(
                            f"could not convert string '{param}' into"
                            f"byte-array of type {dtype} and shape {shape}"
                        )

            elif param is not None:
                # Convert scalar to right type, including units
                if isinstance(param, (Quantity, Unit)):
                    if ureg.is_compatible_with(ureg.dimensionless, param):
                        param = param.to(ureg.dimensionless).magnitude
                    elif not isinstance(grid, CoordinateGrid):
                        raise ProcessingChainError(
                            f"could not find valid conversion for {param}; "
                            f"CoordinateGrid is {grid}"
                        )
                    else:
                        # This lets us convert powers of unit
                        pi = ureg.pi_theorem({0: grid.period, 1: param})
                        if not pi:
                            raise ProcessingChainError(
                                f"could not find valid conversion for {param}; "
                                f"CoordinateGrid is {grid}"
                            )
                        param = param * grid.period ** (pi[0][0] / pi[0][1])
                        param = param.to(ureg.dimensionless).magnitude
                if np.issubdtype(dtype, np.integer):
                    param = dtype.type(np.round(param))
                else:
                    param = dtype.type(param)

            if arg_name is None:
                self.args.append(param)
            else:
                self.kwargs[arg_name] = param

    def execute(self) -> None:
        start = time.time()
        try:
            self.processor(*self.args, **self.kwargs)
        except Exception as e:
            log.error(f"Error processing {str(self)}: {e}")
            traceback.print_exc()
            raise e
        self.time_total += time.time() - start

    def __str__(self) -> str:
        return (
            self.processor.__name__
            + "("
            + ", ".join(
                [str(par) for par in self.params]
                + [f"{k}={str(v)}" for k, v in self.kw_params.items()]
            )
            + ")"
        )


class UnitConversionManager(ProcessorManager):
    """A special processor manager for handling converting variables between unit systems."""

    def __init__(
        self,
        var: ProcChainVar,
        unit: str | Unit | Quantity | CoordinateGrid,
        mode=None,
    ) -> None:
        # reference back to our processing chain
        self.proc_chain = var.proc_chain
        # callable function used to process data
        from .processors.unit_conversion import (
            convert,
            convert_ceil,
            convert_floor,
            convert_int,
            convert_round,
            convert_trunc,
        )

        if mode == "round":
            self.processor = convert_round
        elif mode == "floor":
            self.processor = convert_floor
        elif mode == "ceil":
            self.processor = convert_ceil
        elif mode == "trunc":
            self.processor = convert_trunc
        elif mode is not None:
            raise ProcessingChainError("Mode must be round, floor, ceil or trunc")
        elif issubclass(var.dtype.type, np.floating):
            self.processor = convert
        else:
            self.processor = convert_int

        to_offset = 0
        if isinstance(unit, CoordinateGrid):
            to_offset = unit.get_offset()
            unit = unit.period

        if isinstance(var._buffer, list):
            from_buffer, from_unit = var._buffer[0]
        else:
            from_buffer = var._buffer
            from_unit = var.unit
            if isinstance(from_unit, str) and from_unit in ureg:
                from_unit = ureg.Quantity(from_unit)

        # list of parameters prior to converting to internal representation
        self.params = [var]
        self.kw_params = {"from": from_unit, "to": unit}

        if isinstance(from_unit, CoordinateGrid):
            ratio = from_unit.get_period(unit)
            from_offset = from_unit.get_offset()
        elif isinstance(from_unit, (Unit, Quantity)):
            if isinstance(unit, str):
                unit = ureg.Quantity(unit)
            ratio = float(from_unit / unit)
            from_offset = 0
        else:
            ratio = 1 / unit
            from_offset = 0

        # Make sure broadcasting will work correctly
        if isinstance(from_offset, np.ndarray):
            from_offset = from_offset.reshape(
                from_offset.shape[0],
                *[1] * (len(from_buffer.shape) - len(from_offset.shape)),
            )
        if isinstance(to_offset, np.ndarray):
            to_offset = to_offset.reshape(
                to_offset.shape[0],
                *[1] * (len(from_buffer.shape) - len(to_offset.shape)),
            )

        self.out_buffer = np.zeros_like(from_buffer, dtype=var.dtype)
        self.args = [
            from_buffer,
            from_offset,
            to_offset,
            ratio,
            self.out_buffer,
        ]
        self.kwargs = {}
        self.time_total = 0


class IOManager(metaclass=ABCMeta):
    r"""Base class.

    :class:`IOManager`\ s will be associated with a type of input/output
    buffer, and must define a read and write for each one. ``__init__()``
    methods should update variable with any information from buffer, and check
    that buffer and variable are compatible.
    """

    @abstractmethod
    def read(self, start: int, end: int) -> None:
        pass

    @abstractmethod
    def write(self, start: int, end: int) -> None:
        pass

    @abstractmethod
    def __str__(self) -> str:
        pass


# Ok, this one's not LGDO
class NumpyIOManager(IOManager):
    r""":class:`IOManager` for buffers that are :class:`numpy.ndarray`\ s."""

    def __init__(self, io_buf: np.ndarray, var: ProcChainVar) -> None:
        assert isinstance(io_buf, np.ndarray) and isinstance(var, ProcChainVar)

        var.update_auto(dtype=io_buf.dtype, shape=io_buf.shape[1:])

        if var.shape != io_buf.shape[1:] or var.dtype != io_buf.dtype:
            raise ProcessingChainError(
                f"numpy.array<{self.io_buf.shape}>({{{self.io_buf.dtype}}}@{self.io_buf.data}) "
                "is not compatible with variable {self.var}"
            )

        self.io_buf = io_buf
        self.var = var
        self.raw_var = var.buffer

    def read(self, start: int, end: int) -> None:
        np.copyto(
            self.raw_var[0 : end - start, ...], self.io_buf[start:end, ...], "unsafe"
        )

    def write(self, start: int, end: int) -> None:
        np.copyto(
            self.io_buf[start:end, ...], self.raw_var[0 : end - start, ...], "unsafe"
        )

    def __str__(self) -> str:
        return (
            f"{self.var} linked to numpy.array(shape={self.io_buf.shape}, "
            f"dtype={self.io_buf.dtype})"
        )


class LGDOArrayIOManager(IOManager):
    r"""IO Manager for buffers that are :class:`lgdo.Array`\ s."""

    def __init__(self, io_array: lgdo.Array, var: ProcChainVar) -> None:
        assert isinstance(io_array, lgdo.Array) and isinstance(var, ProcChainVar)

        unit = io_array.attrs.get("units", None)
        var.update_auto(dtype=io_array.dtype, shape=io_array.nda.shape[1:], unit=unit)

        if isinstance(var.unit, (CoordinateGrid, Quantity, Unit)):
            if isinstance(var.unit, CoordinateGrid):
                var_u = var.unit.period.u
            elif isinstance(var.unit, Quantity):
                var_u = var.unit.u
            else:
                var_u = var.unit

            if unit is None:
                unit = var_u
            elif ureg.is_compatible_with(var_u, unit):
                unit = ureg.Quantity(unit).u
            else:
                raise ProcessingChainError(
                    f"LGDO array and variable {var} have incompatible units "
                    f"({var_u} and {unit})"
                )
        elif isinstance(var.unit, str) and unit is None:
            unit = var.unit

        if "units" not in io_array.attrs and unit is not None:
            io_array.attrs["units"] = str(unit)

        self.io_array = io_array
        self.var = var
        self.raw_var = var.get_buffer(unit)

        if (
            self.var.shape != self.io_array.nda.shape[1:]
            or self.raw_var.dtype != self.io_array.dtype
        ):
            raise ProcessingChainError(
                f"LGDO object "
                f"{self.io_array.form_datatype()} is "
                f"incompatible with {str(self.var)}"
            )

    def read(self, start: int, end: int) -> None:
        if start >= len(self.io_array):
            raise IndexError
        end = min(end, len(self.io_array))
        self.raw_var[0 : end - start, ...] = self.io_array[start:end, ...]

    def write(self, start: int, end: int) -> None:
        self.io_array.resize(end)
        if self.var.is_const:
            self.io_array[start:end, ...] = self.raw_var[...]
        else:
            self.io_array[start:end, ...] = self.raw_var[0 : end - start, ...]

    def __str__(self) -> str:
        return f"{self.var} linked to lgdo.Array(shape={self.io_array.shape}, dtype={self.io_array.dtype}, attrs={self.io_array.attrs})"


class LGDOArrayOfEqualSizedArraysIOManager(IOManager):
    r""":class:`IOManager` for buffers that are :class:`lgdo.ArrayOfEqualSizedArray`\ s."""

    def __init__(self, io_array: np.ArrayOfEqualSizedArrays, var: ProcChainVar) -> None:
        assert isinstance(io_array, lgdo.ArrayOfEqualSizedArrays) and isinstance(
            var, ProcChainVar
        )

        unit = io_array.attrs.get("units", None)
        var.update_auto(dtype=io_array.dtype, shape=io_array.nda.shape[1:], unit=unit)

        if isinstance(var.unit, (CoordinateGrid, Quantity, Unit)):
            if isinstance(var.unit, CoordinateGrid):
                var_u = var.unit.period.u
            elif isinstance(var.unit, Quantity):
                var_u = var.unit.u
            else:
                var_u = var.unit

            if unit is None:
                unit = var_u
            elif ureg.is_compatible_with(var_u, unit):
                unit = ureg.Quantity(unit).u
            else:
                raise ProcessingChainError(
                    f"LGDO array and variable {var} have incompatible units "
                    f"({var_u} and {unit})"
                )
        elif isinstance(var.unit, str) and unit is None:
            unit = var.unit

        if "units" not in io_array.attrs and unit is not None:
            io_array.attrs["units"] = str(unit)

        self.io_array = io_array
        self.var = var
        self.raw_var = var.get_buffer(unit)

        if (
            self.var.shape != self.io_array.nda.shape[1:]
            or self.raw_var.dtype != self.io_array.dtype
        ):
            raise ProcessingChainError(
                f"LGDO object "
                f"{self.io_buf.form_datatype()} is "
                f"incompatible with {str(self.var)}"
            )

    def read(self, start: int, end: int) -> None:
        if start >= len(self.io_array):
            raise IndexError
        end = min(end, len(self.io_array))
        self.raw_var[0 : end - start, ...] = self.io_array[start:end, ...]

    def write(self, start: int, end: int) -> None:
        self.io_array.resize(end)
        self.io_array[start:end, ...] = self.raw_var[0 : end - start, ...]

    def __str__(self) -> str:
        return f"{self.var} linked to lgdo.ArrayOfEqualSizedArrays(shape={self.io_array.shape}, dtype={self.io_array.dtype}, attrs={self.io_array.attrs})"


class LGDOVectorOfVectorsIOManager(IOManager):
    r""":class:`IOManager` for buffers that are :class:`lgdo.VectorOfVectors`\ s."""

    def __init__(self, io_vov: lgdo.VectorOfVectors, var: ProcChainVar) -> None:
        assert (
            isinstance(io_vov, lgdo.VectorOfVectors)
            and isinstance(var, ProcChainVar)
            and var.vector_len is not None
        )

        if not np.issubdtype(var.vector_len.dtype, np.integer):
            raise ProcessingChainError(
                f"{var.vector_len} must be an integer to act as a vector len"
            )

        unit = io_vov.attrs.get("units", None)
        var.update_auto(dtype=io_vov.dtype, shape=10, unit=unit)

        if isinstance(var.unit, (CoordinateGrid, Quantity, Unit)):
            if isinstance(var.unit, CoordinateGrid):
                var_u = var.unit.period.u
            elif isinstance(var.unit, Quantity):
                var_u = var.unit.u
            else:
                var_u = var.unit

            if unit is None:
                unit = var_u
            elif ureg.is_compatible_with(var_u, unit):
                unit = ureg.Quantity(unit).u
            else:
                raise ProcessingChainError(
                    f"LGDO array and variable {var} have incompatible units "
                    f"({var_u} and {unit})"
                )
        elif isinstance(var.unit, str) and unit is None:
            unit = var.unit

        if "units" not in io_vov.attrs and unit is not None:
            io_vov.attrs["units"] = str(unit)

        self.io_vov = io_vov
        self.io_vov.flattened_data.resize(
            len(self.io_vov) * np.prod(var.buffer.shape[1:]), trim=True
        )
        self.var = var
        self.raw_var = var.get_buffer(unit)
        self.len_var = var.vector_len.get_buffer()

        if self.raw_var.dtype != self.io_vov.dtype:
            raise ProcessingChainError(
                f"LGDO object "
                f"{self.io_vov.flattened_data.form_datatype()} is "
                f"incompatible with {str(self.var)}"
            )

    @guvectorize(
        [
            f"{t}[:],u4[:],u4,u4[:],{t}[:,:]"
            for t in [
                "b1",
                "i1",
                "i2",
                "i4",
                "i8",
                "u1",
                "u2",
                "u4",
                "u8",
                "f4",
                "f8",
                "c8",
                "c16",
            ]
        ],
        "(n),(l),(),(l),(l,m)",
        **nb_kwargs,
    )
    def _vov2nda(flat_arr_in, cl_in, start_idx_in, l_out, aoa_out):  # noqa: N805
        prev_cl = start_idx_in
        for i, cl in enumerate(cl_in):
            l_out[i] = cl - prev_cl
            if l_out[i] > aoa_out.shape[1]:
                raise DSPFatal(
                    "VectorOfVectors entry has length larger than array variable length"
                )
            aoa_out[i, : l_out[i]] = flat_arr_in[prev_cl:cl]
            prev_cl = cl

    def read(self, start: int, end: int) -> None:
        if start >= len(self.io_vov):
            raise IndexError
        end = min(end, len(self.io_vov))
        self.raw_var = 0 if np.issubdtype(self.raw_var.dtype, np.integer) else np.nan
        LGDOVectorOfVectorsIOManager._vov2nda(
            self.io_vov.flattened_data,
            self.io_vov.cumulative_length,
            self.io_vov.cumulative_length[start - 1] if start > 0 else 0,
            self.len_var,
            self.raw_var,
        )

    def write(self, start: int, end: int) -> None:
        self.io_vov.resize(end)
        self.io_vov.flattened_data.resize(
            int(self.io_vov.cumulative_length[start] + np.sum(self.len_var))
        )
        self.io_vov._set_vector_unsafe(
            start, self.raw_var[: end - start], self.len_var[: end - start]
        )

    def __str__(self) -> str:
        return f"{self.var} linked to lgdo.VectorOfVectors(vector_len={self.var.vector_len}, dtype={self.io_vov.flattened_data.dtype}, attrs={self.io_vov.attrs})"


class LGDOWaveformIOManager(IOManager):
    def __init__(self, wf_table: lgdo.WaveformTable, variable: ProcChainVar) -> None:
        assert isinstance(wf_table, lgdo.WaveformTable) and isinstance(
            variable, ProcChainVar
        )

        self.io_wf = wf_table

        dt_units = wf_table.dt_units
        t0_units = wf_table.t0_units
        if dt_units is None:
            dt_units = t0_units
        elif t0_units is None:
            t0_units = dt_units

        # If needed create a new coordinate grid from the IO buffer
        if (
            variable.grid is auto
            and isinstance(dt_units, str)
            and dt_units in ureg
            and isinstance(t0_units, str)
            and t0_units in ureg
        ):
            grid = CoordinateGrid(
                ureg.Quantity(self.io_wf.dt[0], dt_units),
                ProcChainVar(
                    variable.proc_chain,
                    variable.name + "_dt",
                    shape=(),
                    dtype=self.io_wf.t0.dtype,
                    grid=None,
                    unit=dt_units,
                    is_coord=True,
                ),
            )
        else:
            grid = None

        self.var = variable
        self.var.update_auto(
            shape=self.io_wf.values.shape[1:],
            dtype=self.io_wf.values.dtype,
            grid=grid,
            unit=wf_table.values_units,
            is_coord=False,
        )

        if dt_units is None:
            dt_units = self.var.grid.unit_str()
            t0_units = self.var.grid.unit_str()

        self.wf_var = self.var.buffer

        self.t0_var = self.var.grid.get_offset(t0_units)
        self.variable_t0 = isinstance(self.t0_var, np.ndarray)
        if not self.variable_t0:
            self.io_wf.t0[:] = self.t0_var
        self.io_wf.t0_units = t0_units

        self.io_wf.dt[:] = self.var.grid.get_period(dt_units)
        self.io_wf.dt_units = dt_units

    def read(self, start: int, end: int) -> None:
        if start >= len(self.io_wf):
            raise IndexError
        end = min(end, len(self.io_wf))
        self.wf_var[0 : end - start, ...] = self.io_wf.values[start:end, ...]
        self.t0_var[0 : end - start, ...] = self.io_wf.t0[start:end, ...]

    def write(self, start: int, end: int) -> None:
        self.io_wf.resize(end)
        self.io_wf.values[start:end, ...] = self.wf_var[0 : end - start, ...]
        if self.variable_t0:
            self.io_wf.t0[start:end, ...] = self.t0_var[0 : end - start, ...]

    def __str__(self) -> str:
        return (
            f"{self.var} linked to lgdo.WaveformTable("
            f"values(shape={self.io_wf.values.shape}, dtype={self.io_wf.values.dtype}, attrs={self.io_wf.values.attrs}), "
            f"dt(shape={self.io_wf.dt.shape}, dtype={self.io_wf.dt.dtype}, attrs={self.io_wf.dt.attrs}), "
            f"t0(shape={self.io_wf.t0.shape}, dtype={self.io_wf.t0.dtype}, attrs={self.io_wf.t0.attrs}))"
        )


def build_processing_chain(
    processors: dict | str,
    tb_in: lgdo.Table = None,
    db_dict: dict = None,
    outputs: list[str] = None,
    buffer_len: int = 3200,
    block_width: int = 16,
    lh5_in_aux: lgdo.Table = None,
) -> tuple[ProcessingChain, list[str], lgdo.Table]:
    """Produces a :class:`ProcessingChain` object and an LGDO
    :class:`~lgdo.types.table.Table` for output parameters from an input LGDO
    :class:`~lgdo.types.table.Table` and a JSON or YAML recipe.

    Parameters
    ----------
    processors
        A dictionary or YAML/JSON filename containing the recipes for computing DSP
        parameter from raw parameters. The format is as follows:

        .. code-block:: json
            :force:

            {
                "name1, name2" : {
                    "function" : "func1"
                    "module" : "mod1"
                    "args" : ["arg1", 3, "arg2"]
                    "kwargs" : {"key1": "val1"}
                    "init_args" : ["arg1", 3, "arg2"]
                    "unit" : ["u1", "u2"]
                    "defaults" : {"arg1": "defval1"}
                },
                ...
            }

        - ``name1, name2`` -- dictionary. key contains comma-separated
          names of parameters computed

          - ``function`` -- string, name of function to call.  Function
            should implement the :class:`numpy.gufunc` interface, a factory
            function returning a ``gufunc``, or an arbitrary function that
            can be mapped onto a ``gufunc``
          - ``module`` -- string, name of module containing function
          - ``args``-- list of strings or numerical values. Contains
            list of names of computed and input parameters or
            constant values used as inputs to function. Note that
            outputs should be fed by reference as args! Arguments read
            from the database are prepended with ``db``.
          - ``kwargs`` -- dictionary. Keyword arguments for
            :meth:`ProcesssingChain.add_processor`.
          - ``init_args`` --  list of strings or numerical values. List
            of names of computed and input parameters or constant values
            used to initialize a :class:`numpy.gufunc` via a factory
            function
          - ``unit`` -- list of strings. Units for parameters
          - ``defaults`` -- dictionary. Default value to be used for
            arguments read from the database
        - The dictionary can also be nested in another, keyed as ``processors``

    tb_in
        input table. This table will be linked to use as inputs when
        executing processors. Can be empty (for now), as long as fields
        and attrs are set.
    db_dict
        A nested :class:`dict` pointing to values for database arguments. As
        instance, if a processor uses the argument ``db.trap.risetime``, it
        will look up ``db_dict['trap']['risetime']`` and use the found value.
        If no value is found, use the default defined in `processors`.
    outputs
        List of parameters to put in the output LGDO table.
    block_width
        number of entries to process at once. To optimize performance,
        a multiple of 16 is preferred, but if performance is not an issue
        any value can be used.

    Returns
    -------
    (proc_chain, field_mask, tb_out)
        - `proc_chain` -- :class:`ProcessingChain` object that is executed
        - `field_mask` -- list of names of input fields that will be used.
          This can be used to ensure only needed values are read in.
        - `tb_out` -- output :class:`~lgdo.table.Table` with size 0, with
          fields and attrs set up to contain outputs
    """
    db_parser = re.compile(r"(?![^\w_.])db\.[\w_.]+")

    if isinstance(processors, str):
        with open(processors) as f:
            processors = safe_load(f)
    elif processors is None:
        processors = {}
    elif isinstance(processors, MutableMapping):
        # We don't want to modify the input!
        processors = deepcopy(processors)
    else:
        raise ValueError("processors must be a dict, json/yaml file, or None")

    if "processors" in processors:
        processors = processors["processors"]

    proc_chain = ProcessingChain(block_width, buffer_len)

    # prepare the processor list
    multi_out_procs = {}
    for key, node in processors.items():
        # if we have multiple outputs, add each to the processesors list
        keys = [k for k in re.split(",| ", key) if k != ""]
        if len(keys) > 1:
            for k in keys:
                multi_out_procs[k] = key

        # find DB lookups in args and replace the values
        if isinstance(node, str):
            node = {"function": node}
            processors[key] = node

        if "function" not in node:
            raise ProcessingChainError
        function = node["function"]
        f_parse = ast.parse(function, mode="eval").body

        mod_err_str = f"Module specified twice for parameter {key}"
        args_err_str = (
            f"Cannot specify arguments if function is expr for parameter {key}"
        )
        if isinstance(f_parse, ast.Name):
            pass
        elif isinstance(f_parse, ast.Attribute):
            module = function[f_parse.value.col_offset : f_parse.value.end_col_offset]
            if module in ProcessingChain.module_list and "args" not in node:
                # this is an attribute like np.pi
                node["module"] = None
                node["args"] = [function]
            else:
                node["function"] = f_parse.attr
                if "module" in node:
                    raise ProcessingChainError(mod_err_str)
                node["module"] = module
        elif isinstance(f_parse, ast.Call):
            # this is a function. Parse arguments from here
            if "args" in node:
                raise ProcessingChainError(args_err_str)

            if (
                isinstance(f_parse.func, ast.Name)
                and f_parse.func.id in ProcessingChain.func_list
                and "module" not in node
            ):
                # this should be treated as an inline expression assignment
                node["module"] = None
                node["args"] = [function]
            elif isinstance(f_parse.func, ast.Name):
                node["function"] = f_parse.func.id
                node["args"] = [
                    function[a.col_offset : a.end_col_offset]
                    for a in f_parse.args + f_parse.keywords
                ]
            elif isinstance(f_parse.func, ast.Attribute):
                node["function"] = f_parse.func.attr
                if "module" in node:
                    raise ProcessingChainError(mod_err_str)
                mod = f_parse.func.value
                node["module"] = function[mod.col_offset : mod.end_col_offset]
                node["args"] = [
                    function[a.col_offset : a.end_col_offset]
                    for a in f_parse.args + f_parse.keywords
                ]
        else:
            # this is an expression that ProcessingChain will try to parse
            if "args" in node:
                raise ProcessingChainError(args_err_str)
            if "module" in node:
                raise ProcessingChainError(mod_err_str)
            node["module"] = None
            node["args"] = [function]

        if "module" not in node:
            raise ProcessingChainError(f"Could not find module for parameter {key}")
        if "args" not in node:
            raise ProcessingChainError(f"Could not find args for parameter {key}")

        # substitute database values in arguments
        args = node["args"]
        for i, arg in enumerate(args):
            if not isinstance(arg, str):
                continue
            for db_var in db_parser.findall(arg):
                try:
                    db_node = db_dict
                    for db_key in db_var[3:].split("."):
                        db_node = db_node[db_key]
                    log.debug(f"database lookup: found {db_node} for {db_var}")
                except (KeyError, TypeError):
                    try:
                        db_node = node["defaults"][db_var]
                        log.debug(
                            f"Database lookup: using default value of {db_node} for {db_var}"
                        )
                    except (KeyError, TypeError):
                        raise ProcessingChainError(
                            f"""did not find {db_var} in database, and could
                                not find default value."""
                        )
                if arg == db_var:
                    arg = db_node
                else:
                    arg = arg.replace(db_var, str(db_node))
            args[i] = arg
            if "args" not in node:
                node["function"] = arg

        # parse the arguments list for prereqs, if not included explicitly
        if "prereqs" not in node:
            prereqs = []

            for arg in args:
                if not isinstance(arg, str):
                    continue
                for prereq in proc_chain.get_variable(arg, True):
                    if prereq not in prereqs and prereq not in keys:
                        prereqs.append(prereq)
            node["prereqs"] = prereqs

        log.debug(f"prereqs for {key} are {node['prereqs']}")

    processors.update(multi_out_procs)

    def resolve_dependencies(
        par: str, resolved: list[str], leafs: list[str], unresolved: list[str] = None
    ) -> None:
        """
        Recursive function to crawl through the parameters/processors and get a
        sequence of unique parameters such that parameters always appear after
        their dependencies. For parameters that are not produced by the
        :class:`ProcessingChain` (i.e. input/db parameters), add them to the
        list of leafs.

        .. [ref] https://www.electricmonk.nl/docs/dependency_resolving_algorithm/dependency_resolving_algorithm.html
        """
        if unresolved is None:
            unresolved = []

        if par in resolved:
            return
        elif par in unresolved:
            raise ProcessingChainError(
                f"Circular references detected for parameter '{par}'"
            )

        # if we don't find a node, this is a leaf
        node = processors.get(par)
        if node is None:
            if par not in leafs:
                leafs.append(par)
            return

        # if it's a string, that means it is part of a processor that returns multiple outputs (see above); in that case, node is a str pointing to the actual node we want
        if isinstance(node, str):
            resolve_dependencies(node, resolved, leafs, unresolved)
            return

        edges = node["prereqs"]
        unresolved.append(par)
        for edge in edges:
            resolve_dependencies(edge, resolved, leafs, unresolved)
        resolved.append(par)
        unresolved.remove(par)

    proc_par_list = []  # calculated from processors
    input_par_list = []  # input from file and used for processors
    copy_par_list = []  # copied from input to output
    out_par_list = []
    for out_par in outputs:
        if out_par not in processors:
            copy_par_list.append(out_par)
        else:
            resolve_dependencies(out_par, proc_par_list, input_par_list)
            out_par_list.append(out_par)

    log.debug(f"processing parameters: {proc_par_list}")
    log.debug(f"required input parameters: {input_par_list}")
    log.debug(f"copied output parameters: {copy_par_list}")
    log.debug(f"processed output parameters: {out_par_list}")

    # Now add all of the input buffers from tb_in
    for input_par in input_par_list:
<<<<<<< HEAD
        buf_in = lh5_in.get(input_par)
        if buf_in is None and lh5_in_aux:
            buf_in = lh5_in_aux.get(input_par)
        if buf_in is None:
            log.warning(
                f"I don't know what to do with '{input_par}'. Building output without it!"
            )
=======
        if input_par not in tb_in:
            log.warning(f"'{input_par}' not found in input files or dsp config.")
>>>>>>> e6656afb
        try:
            proc_chain.link_input_buffer(input_par, tb_in[input_par])
        except Exception as e:
            raise ProcessingChainError(
                f"Exception raised while linking input buffer '{input_par}'."
            ) from e

    # now add the processors
    for proc_par in proc_par_list:
        recipe = processors[proc_par]
        try:
            # if we are invoking a built in expression, have the parser
            # add it to the processing chain, and then add a new variable
            # that shares its buffer
            if recipe["module"] is None:
                assert len(recipe["args"]) == 1
                fun_var = proc_chain.get_variable(recipe["args"][0])
                if isinstance(fun_var, ProcChainVar):
                    new_var = proc_chain.add_variable(
                        name=proc_par,
                        dtype=fun_var.dtype,
                        shape=fun_var.shape,
                        grid=fun_var.grid,
                        unit=fun_var.unit,
                        is_coord=fun_var.is_coord,
                    )
                    new_var._buffer = fun_var._buffer

                else:
                    new_var = proc_chain.set_constant(
                        varname=proc_par,
                        val=fun_var,
                    )
                log.debug(f"setting {new_var} = {fun_var}")
                continue

            module = importlib.import_module(recipe["module"])
            func = getattr(module, recipe["function"])

            args = recipe["args"]
            new_vars = [k for k in re.split(",| ", proc_par) if k != ""]

            # Initialize the new variables, if needed
            if "unit" in recipe:
                for i, name in enumerate(new_vars):
                    unit = recipe.get("unit", auto)
                    if isinstance(unit, list):
                        unit = unit[i]

                    proc_chain.add_variable(name, unit=unit)

            # get this list of kwargs
            kwargs = recipe.get("kwargs", {})  # might also need db lookup here
            kwargs.update(
                {
                    key: recipe[key]
                    for key in ["signature", "types", "coord_grid"]
                    if key in recipe
                }
            )

            # if init_args are defined, parse any strings and then call func
            # as a factory/constructor function
            try:
                init_args_in = recipe["init_args"]
                init_args = []
                init_kwargs = {}
                for arg in init_args_in:
                    if not isinstance(arg, str):
                        pass

                    for db_var in db_parser.findall(arg):
                        try:
                            db_node = db_dict
                            for key in db_var[3:].split("."):
                                db_node = db_node[key]
                            log.debug(f"database lookup: found {db_node} for {db_var}")
                        except (KeyError, TypeError):
                            try:
                                db_node = recipe["defaults"][db_var]
                                log.debug(
                                    "database lookup: using default value of {db_node} for {db_var}"
                                )
                            except (KeyError, TypeError):
                                raise ProcessingChainError(
                                    f"did not find {db_var} in database, and "
                                    f"could not find default value."
                                )

                        if arg == db_var:
                            arg = db_node
                        else:
                            arg = arg.replace(db_var, str(db_node))

                    # see if string can be parsed by proc_chain
                    if isinstance(arg, str):
                        arg = proc_chain.get_variable(arg)
                    if isinstance(arg, MutableMapping):
                        init_kwargs.update(arg)
                    else:
                        init_args.append(arg)

                expr = ", ".join(
                    [f"{a}" for a in init_args]
                    + [f"{k}={v}" for k, v in init_kwargs.items()]
                )
                log.debug(f"building function from init_args: {func.__name__}({expr})")
                func = func(*init_args)
            except KeyError:
                pass

            # Check if new variables should be treated as constants
            params = []
            kw_params = {}
            out_params = []
            is_const = True
            for param in args:
                if isinstance(param, str):
                    param = proc_chain.get_variable(param)
                if isinstance(param, MutableMapping):
                    kw_params.update(param)
                    param = list(param.values())[0]
                elif isinstance(param, str):
                    params.append(f"'{param}'")
                else:
                    params.append(param)

                if isinstance(param, ProcChainVar):
                    if param.name in new_vars:
                        out_params.append(param)
                    elif not param.is_const:
                        is_const = False

            if is_const:
                if out_params:
                    for param in out_params:
                        param.is_const = True
                    proc_man = ProcessorManager(
                        proc_chain,
                        func,
                        params,
                        kw_params,
                        kwargs.get("signature", None),
                        kwargs.get("types", None),
                    )
                    proc_man.execute()
                    for param in out_params:
                        log.debug(
                            f"set constant: {param.description()} = {param.get_buffer()}"
                        )

                else:
                    const_val = func(*params, **kw_params)
                    if len(new_vars) == 1:
                        const_val = [const_val]
                    for var, val in zip(new_vars, const_val):
                        proc_chain.set_constant(var, val)

            else:
                proc_chain.add_processor(func, *params, kw_params, **kwargs)

        except Exception as e:
            raise ProcessingChainError(
                "Exception raised while attempting to add processor:\n"
                + json.dumps(recipe, indent=2)
            ) from e

    # build the output buffers
    tb_out = lgdo.Table(size=buffer_len)

    # add inputs that are directly copied
    for copy_par in copy_par_list:
<<<<<<< HEAD
        buf_in = lh5_in.get(copy_par)
        if buf_in is None and lh5_in_aux:
            buf_in = lh5_in_aux.get(input_par)
        if buf_in is None:
=======
        if copy_par not in tb_in:
>>>>>>> e6656afb
            log.warning(
                f"'{copy_par}' not found in input files or dsp config. Building output without it!"
            )
        else:
            if len(tb_in) < len(tb_out):
                tb_out.resize(len(tb_in))
            tb_out.add_field(copy_par, tb_in[copy_par])

    # finally, add the output buffers to tb_out and the proc chain
    for out_par in out_par_list:
        try:
            buf_out = proc_chain.link_output_buffer(out_par)
            recipe = processors[out_par]
            if isinstance(recipe, str):
                recipe = processors[recipe]
            buf_out.attrs.update(recipe.get("lh5_attrs", {}))
            buf_out.resize(len(tb_out))
            tb_out.add_field(out_par, buf_out)
        except Exception as e:
            raise ProcessingChainError(
                f"Exception raised while linking output buffer {out_par}."
            ) from e

    field_mask = input_par_list + copy_par_list

    return (proc_chain, field_mask, tb_out)<|MERGE_RESOLUTION|>--- conflicted
+++ resolved
@@ -2514,18 +2514,8 @@
 
     # Now add all of the input buffers from tb_in
     for input_par in input_par_list:
-<<<<<<< HEAD
-        buf_in = lh5_in.get(input_par)
-        if buf_in is None and lh5_in_aux:
-            buf_in = lh5_in_aux.get(input_par)
-        if buf_in is None:
-            log.warning(
-                f"I don't know what to do with '{input_par}'. Building output without it!"
-            )
-=======
         if input_par not in tb_in:
             log.warning(f"'{input_par}' not found in input files or dsp config.")
->>>>>>> e6656afb
         try:
             proc_chain.link_input_buffer(input_par, tb_in[input_par])
         except Exception as e:
@@ -2698,14 +2688,7 @@
 
     # add inputs that are directly copied
     for copy_par in copy_par_list:
-<<<<<<< HEAD
-        buf_in = lh5_in.get(copy_par)
-        if buf_in is None and lh5_in_aux:
-            buf_in = lh5_in_aux.get(input_par)
-        if buf_in is None:
-=======
         if copy_par not in tb_in:
->>>>>>> e6656afb
             log.warning(
                 f"'{copy_par}' not found in input files or dsp config. Building output without it!"
             )
