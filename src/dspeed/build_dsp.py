"""
This module provides high-level routines for running signal processing chains
on waveform data.
"""

from __future__ import annotations

import logging
import os
import re
import time
from collections.abc import Collection, Mapping
from copy import copy, deepcopy
from fnmatch import fnmatch

from lgdo import LGDO, Struct, Table, lh5
from tqdm.auto import tqdm
from yaml import safe_load

from .errors import DSPFatal, ProcessingChainError
from .processing_chain import build_processing_chain

log = logging.getLogger("dspeed")


def build_dsp(
    raw_in: str | LGDO,
    dsp_out: str | None = None,
    dsp_config: str | Mapping = None,
    lh5_tables: Collection[str] | str = None,
    base_group: str = None,
    database: str | Mapping = None,
    outputs: Collection[str] = None,
    write_mode: str = None,
    entry_list: Collection[int] = None,
    entry_mask: Collection[bool] = None,
    i_start: int = 0,
    n_entries: int | None = None,
    buffer_len: int = 3200,
    block_width: int = 16,
<<<<<<< HEAD
    chan_config: Mapping[str, str] = None,
    f_aux: str = None,
    aux_type: str = "raw",
=======
    chan_config: str | Mapping[str, str] = None,
>>>>>>> e6656afb
) -> None:
    """Convert raw-tier LH5 data into dsp-tier LH5 data by running a sequence
    of processors via the :class:`~.processing_chain.ProcessingChain`.

    Parameters
    ----------
    raw_in
        raw data to process. Can be name of raw-tier LH5 file to read from,
        LH5Iterator, or LGDO Table
    dsp_out
        name of file in which to output data. If None return a :class:`lgdo.Struct` or
        :class:`lgdo.Table`
    dsp_config
        :class:`dict` or name of JSON or YAML file containing the recipe for computing
        DSP parameters. If ``chan_config`` is provided, this is the default configuration
        to use. Can only be ``None`` if ``chan_config`` is provided, in which case we
        skip channels that are not found in ``chan_config`` The format is as follows:

        .. code-block:: json
            :force:

            {
               "inputs" : [
                 { "file": "fname", "group": "gname", "prefix": "pre_" },
                ]
               "outputs" : [ "par1", "par2" ]
               "processors" : {
                   ...
                }
            }

        - ``inputs`` (optional) -- list of files/lh5 table names to read input data from.
          these will be friended to any input data provided to build_processing_chain.
          - ``file`` -- file path
          - ``group`` -- lh5 table group name.
          - ``prefix`` (optional) -- prefix to disambiguate variable names
          - ``suffix`` (optional) -- suffix to disambiguate variable names
        - ``outputs`` (optional) -- list of output parameters (strings) to compute by
          default.  This will be used if no argument is provided for ``outputs``
        - ``processors`` -- configuration for :class:`~.processing_chain.ProcessingChain`.
          See :func:`~.processing_chain.build_processing_chain` for details.
    lh5_tables
        list of LGDO groups to process in the input file. These table should
        include all input variables for processing or contain a subgroup
        called raw that contains such a table. If ``None``, process
        all valid groups. Note that wildcards are accepted (e.g. "ch*"). Not a
        valid argument if ``raw_in`` is an :class:`lgdo.Table`.
    base_group
        name of group in which to find tables listed in ``lh5_tables``. By default,
        check if there is a base group called ``raw``, otherwise use no base.
    database
        dictionary or name of JSON or YAML file containing a parameter database. See
        :func:`~.processing_chain.build_processing_chain` for details.
    outputs
        list of parameter names to write to the output file. If not provided,
        use list provided under ``"outputs"`` in the DSP configuration file.
    n_max
        number of waveforms to process.
    write_mode
        - ``None`` -- create new output file if it does not exist
        - `'r'` -- delete existing output file with same name before writing
        - `'a'` -- append to end of existing output file
        - `'u'` -- update values in existing output file
    buffer_len
        number of waveforms to read/write from/to disk at a time.
    block_width
        number of waveforms to process at a time.
    chan_config
        an ordered mapping, or a json file containing such a mapping, from
        a channel or wildcard pattern to a DSP config. Loop over channels in
        ``lh5_tables`` and match them to a separate DSP config. If no matching
        channel or pattern is found, use ``dsp_config`` as a default. If channel
        matches several patterns, use the first one found; an ordered mapping
        can be used to override certain patterns. For example:

        .. code-block:: JSON

            {
                "ch1*": "config1.json",
                "ch2000000": "config2.json",
                "ch2*": "config3.json"
            }

        will process all channels beginning with 2, except for 2000000, with config3.
    """
    db_parser = re.compile(r"(?![^\w_.])db\.[\w_.]+")
    raw_store = lh5.LH5Store(keep_open=True)

    if isinstance(lh5_tables, str):
        lh5_tables = [lh5_tables]

    if isinstance(raw_in, (Table, lh5.LH5Iterator)):
        # single table

        # in this case, lh5_tables will just be used for naming output group
        if base_group is None:
            base_group = ""
        if lh5_tables is None:
            lh5_tables = [""]
        elif len(lh5_tables) > 1:
            raise RuntimeError(
                "Cannot have more than one value in lh5_tables for input of type Table or LH5Iterator"
            )

    elif isinstance(raw_in, str):
        # file name
        # default base_group behavior
        if base_group is None:
            if lh5.ls(raw_in, "raw"):
                base_group = "raw"
            else:
                base_group = ""

        # if no group is specified, assume we want to decode every table in the file
        if lh5_tables is None:
            lh5_tables = lh5.ls(raw_in, f"{base_group}/*")
        elif isinstance(lh5_tables, str):
            lh5_tables = lh5.ls(raw_in, f"{base_group}/f{lh5_tables}")
        elif isinstance(lh5_tables, Collection):
            lh5_tables = [
                tab
                for tab_wc in lh5_tables
                for tab in lh5.ls(raw_in, f"{base_group}/{tab_wc}")
            ]

        elif not (
            isinstance(lh5_tables, Collection)
            and all(isinstance(el, str) for el in lh5_tables)
        ):
            raise RuntimeError(
                "lh5_tables must be None, a string, or a collection of strings"
            )

        # check if group points to raw data; sometimes 'raw' is nested, e.g g024/raw
        for i, tb in enumerate(lh5_tables):
            if lh5.ls(raw_in, f"{tb}/*") == [f"{tb}/raw"]:
                lh5_tables[i] = f"{tb}/raw"
            elif not lh5.ls(raw_in, tb):
                del lh5_tables[i]

        if len(lh5_tables) == 0:
            raise RuntimeError(f"could not find any valid LH5 table in {raw_in}")

    else:
        raise RuntimeError(
            f"raw_in was not a file name, Table, or LH5Iterator: {raw_in}"
        )

    # get the config(s)
    if isinstance(dsp_config, str):
        with open(lh5.utils.expand_path(dsp_config)) as config_file:
            dsp_config = safe_load(config_file)

    if isinstance(chan_config, str):
        with open(lh5.utils.expand_path(chan_config)) as config_file:
            # safe_load is order preserving, but doesn't load into an OrderedDict
            # and so may not be totally robust here...
            chan_config = safe_load(config_file)
    elif chan_config is None:
        chan_config = {}

    for chan, config in chan_config.items():
        if isinstance(config, str):
            with open(lh5.utils.expand_path(config)) as config_file:
                chan_config[chan] = safe_load(config_file)

    # get the database parameters
    if isinstance(database, str):
        with open(lh5.utils.expand_path(database)) as db_file:
            database = safe_load(db_file)

    if database and not isinstance(database, Mapping):
        raise ValueError("input database is not a valid JSON or YAML file or dict")

    # Setup output
    if dsp_out is None:
        # Output to tables
        dsp_st = Struct()
    else:
        # Output to file
        if write_mode is None and os.path.isfile(dsp_out):
            raise FileExistsError(
                f"output file {dsp_out} exists. Set the 'write_mode' keyword"
            )

        # clear existing output files
        if write_mode == "r":
            if os.path.isfile(dsp_out):
                os.remove(dsp_out)

        dsp_st = lh5.LH5Store(keep_open=True)

    # loop over tables to run DSP on
    for tb in lh5_tables:
        # get the config to use
        this_config = dsp_config
        for pat, config in chan_config.items():
            if fnmatch(tb, pat):
                this_config = config
                break

        # get the DB values
        if tb not in ("", "raw"):
            chan_name = next(k for k in tb.split("/") if k not in ("", "raw"))
            db_dict = database.get(chan_name) if database else None
            if db_dict is not None:
                log.info(f"Found database for {chan_name}")
        else:
            db_dict = database

        # get input as either table or iterator
        if isinstance(raw_in, str):
            # Setup lh5 iterator from input
            lh5_in = lh5.LH5Iterator(
                raw_in,
                tb,
                entry_list=entry_list,
                entry_mask=entry_mask,
                i_start=i_start,
                n_entries=n_entries,
                buffer_len=buffer_len,
            )
        else:
            lh5_in = raw_in

        # Check for aux input files
        inputs = []
        config_inputs = this_config.get("inputs", [])
        if isinstance(config_inputs, Mapping):
            inputs += [
                (
                    config_inputs["file"],
                    config_inputs["group"],
                    config_inputs.get("prefix", ""),
                    config_inputs.get("suffix", ""),
                )
            ]
        elif isinstance(config_inputs, Collection):
            inputs += [
                (ci["file"], ci["group"], ci.get("prefix", ""), ci.get("suffix", ""))
                for ci in config_inputs
            ]

        for file, group, prefix, suffix in inputs:
            # check if file points to a db override
            if db_parser.fullmatch(file):
                try:
                    db_node = db_dict
                    for db_key in file.split(".")[1:]:
                        db_node = db_node[db_key]
                    log.debug(f"database lookup: found {db_node} for {file}")
                except (KeyError, TypeError):
                    raise ProcessingChainError(f"did not find {file} in database.")

            # check if group points to a db override
            if db_parser.fullmatch(group):
                try:
                    db_node = db_dict
                    for db_key in file.split(".")[1:]:
                        db_node = db_node[db_key]
                    log.debug(f"database lookup: found {db_node} for {group}")
                except (KeyError, TypeError):
                    raise ProcessingChainError(f"did not find {group} in database.")

            if isinstance(lh5_in, lh5.LH5Iterator):
                lh5_in.add_friend(
                    lh5.LH5Iterator(
                        file,
                        group,
                        entry_list=entry_list,
                        entry_mask=entry_mask,
                        i_start=i_start,
                        n_entries=n_entries,
                        buffer_len=buffer_len,
                    ),
                    prefix=prefix,
                    suffix=suffix,
                )
            else:
                lh5_in.join(
                    raw_store.read(group, file, n_rows=len(lh5_in)),
                    prefix=prefix,
                    suffix=suffix,
                )

        processors = this_config["processors"]

        # Get outputs from config if they weren't provided
        if outputs is None:
            outputs = this_config["outputs"]

        # resize inputs, get table and iterable versions
        if n_entries is None:
            tot_n_rows = len(lh5_in)
        else:
            tot_n_rows = min(n_entries, len(lh5_in))

        if isinstance(lh5_in, lh5.LH5Iterator):
            lh5_it = lh5_in
            lh5_it.n_entries = tot_n_rows
            tb_in = next(iter(lh5_in))
        else:
            tb_in = copy(lh5_in)
            tb_in.resize(tot_n_rows)
            lh5_it = [tb_in]

        # Setup timers
        log.info(f"Processing table {tb} with {tot_n_rows} rows")
        loading_time = 0
        write_time = 0
        start = time.time()

        # Setup processing chain
        proc_chain, field_mask, tb_out = build_processing_chain(
            processors,
            tb_in,
            db_dict=db_dict,
            outputs=outputs,
            buffer_len=buffer_len,
            block_width=block_width,
        )

        if isinstance(lh5_it, lh5.LH5Iterator):
            lh5_it.reset_field_mask(field_mask)

        if log.getEffectiveLevel() >= logging.INFO:
            progress_bar = tqdm(
                desc=f"Processing table {tb}",
                total=tot_n_rows,
                delay=2,
                unit=" rows",
            )

        curr = time.time()
        loading_time += curr - start
        processing_time = 0

<<<<<<< HEAD
        for lh5_in in lh5_it:
            loading_time += time.time() - curr
            # Initialize
            if f_aux is not None:
                lh5_in_aux = lh5.read(f"{chan_name}/{aux_type}", f_aux)
            else:
                lh5_in_aux = None

            if proc_chain is None:
                proc_chain_start = time.time()
                proc_chain, lh5_it.field_mask, tb_out = build_processing_chain(
                    lh5_in, dsp_config, db_dict, outputs, block_width, lh5_in_aux
                )
                if log.getEffectiveLevel() >= logging.INFO:
                    progress_bar = tqdm(
                        desc=f"Processing table {tb}",
                        total=tot_n_rows,
                        delay=2,
                        unit=" rows",
                    )
                log.info(
                    f"Table: {tb} processing chain built in {time.time() - proc_chain_start:.2f} seconds"
                )
=======
        dsp_name = tb.replace("raw", "dsp")
        if isinstance(dsp_st, Struct):
            tb_fill = deepcopy(tb_out)
            tb_fill.resize(0)
            if dsp_name != "":
                groups = dsp_name.split("/")
                tb_name = groups.pop(-1)
                node = dsp_st
                for gr in groups:
                    node = node.setdefault(gr, Struct())
                node[tb_name] = tb_fill
            else:
                dsp_st = tb_fill
>>>>>>> e6656afb

        # Main processing loop
        for tb_in in lh5_it:
            # Process block of waveforms
            loading_time += time.time() - curr
            processing_time_start = time.time()
            i_entry = (
                lh5_it.current_i_entry if isinstance(lh5_it, lh5.LH5Iterator) else 0
            )
            try:
                proc_chain.execute(0, len(tb_in))
            except DSPFatal as e:
                # Update the wf_range to reflect the file position
                e.wf_range = f"{i_entry}-{i_entry+len(tb_in)}"
                raise e
            processing_time += time.time() - processing_time_start

            # Record output
            write_start = time.time()
            if isinstance(dsp_st, lh5.LH5Store):
                dsp_st.write(
                    obj=tb_out,
                    name=dsp_name,
                    lh5_file=dsp_out,
                    wo_mode="o" if write_mode == "u" else "a",
                    write_start=i_start + i_entry,
                )
            else:
                tb_fill.append(tb_out)

            write_time += time.time() - write_start
            if log.getEffectiveLevel() >= logging.INFO:
                progress_bar.update(len(tb_in))

            curr = time.time()

        # Wrap up
        if log.getEffectiveLevel() >= logging.INFO:
            progress_bar.close()

        log.info(f"Table {tb} processed in {time.time() - start:.2f} seconds")
        log.debug(f"Table {tb} loading time: {loading_time:.2f} seconds")
        log.debug(f"Table {tb} write time: {write_time:.2f} seconds")
        log.debug(f"Table {tb} processing time: {processing_time:.2f} seconds")

        if log.getEffectiveLevel() >= logging.DEBUG:
            times = proc_chain.get_timing()
            log.debug("Processor timing info: ")
            for proc, t in dict(
                sorted(times.items(), key=lambda item: item[1], reverse=True)
            ).items():
                log.debug(f"{proc}: {t:.3f} s")

    if isinstance(dsp_st, Struct):
        return dsp_st<|MERGE_RESOLUTION|>--- conflicted
+++ resolved
@@ -38,13 +38,7 @@
     n_entries: int | None = None,
     buffer_len: int = 3200,
     block_width: int = 16,
-<<<<<<< HEAD
-    chan_config: Mapping[str, str] = None,
-    f_aux: str = None,
-    aux_type: str = "raw",
-=======
     chan_config: str | Mapping[str, str] = None,
->>>>>>> e6656afb
 ) -> None:
     """Convert raw-tier LH5 data into dsp-tier LH5 data by running a sequence
     of processors via the :class:`~.processing_chain.ProcessingChain`.
@@ -382,31 +376,6 @@
         loading_time += curr - start
         processing_time = 0
 
-<<<<<<< HEAD
-        for lh5_in in lh5_it:
-            loading_time += time.time() - curr
-            # Initialize
-            if f_aux is not None:
-                lh5_in_aux = lh5.read(f"{chan_name}/{aux_type}", f_aux)
-            else:
-                lh5_in_aux = None
-
-            if proc_chain is None:
-                proc_chain_start = time.time()
-                proc_chain, lh5_it.field_mask, tb_out = build_processing_chain(
-                    lh5_in, dsp_config, db_dict, outputs, block_width, lh5_in_aux
-                )
-                if log.getEffectiveLevel() >= logging.INFO:
-                    progress_bar = tqdm(
-                        desc=f"Processing table {tb}",
-                        total=tot_n_rows,
-                        delay=2,
-                        unit=" rows",
-                    )
-                log.info(
-                    f"Table: {tb} processing chain built in {time.time() - proc_chain_start:.2f} seconds"
-                )
-=======
         dsp_name = tb.replace("raw", "dsp")
         if isinstance(dsp_st, Struct):
             tb_fill = deepcopy(tb_out)
@@ -420,7 +389,6 @@
                 node[tb_name] = tb_fill
             else:
                 dsp_st = tb_fill
->>>>>>> e6656afb
 
         # Main processing loop
         for tb_in in lh5_it:
