--- conflicted
+++ resolved
@@ -130,7 +130,6 @@
     def set_dsp_pars(self, dsp_config, indices):
         for i_dim, i_par in enumerate(indices):
             name, i_arg, value_str, companions = self.get_data(i_dim, i_par)
-<<<<<<< HEAD
             if dsp_config['processors'][name].get('init_args') is not None:
                 if np.isscalar(i_arg):
                     dsp_config['processors'][name]['init_args'][i_arg] = value_str
@@ -149,17 +148,6 @@
                 if companions is None: continue
                 for ( c_name, c_i_arg, c_value_str ) in companions:
                     dsp_config['processors'][c_name]['args'][c_i_arg] = c_value_str[i_par]
-=======
-            if np.isscalar(i_arg):
-                dsp_config['processors'][name]['args'][i_arg] = value_str
-            else:
-                for i in range(len(i_arg)):
-                    dsp_config['processors'][name]['args'][i_arg[i]] = value_str[i]
-            if companions is None: continue
-            for ( c_name, c_i_arg, c_value_str ) in companions:
-                dsp_config['processors'][c_name]['args'][c_i_arg] = c_value_str[i_par]
->>>>>>> 1bcbcc9e
-
 
 def run_grid(tb_data, dsp_config, grid, fom_function, dtype=np.float64, db_dict=None, verbosity=0):
     """Extract a table of optimization values for a grid of DSP parameters 
